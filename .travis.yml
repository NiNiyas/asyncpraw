language: python
python:
  - 2.6
  - 2.7
  - pypy
  - 3.2
  - 3.3
  - 3.4
<<<<<<< HEAD
  - nightly
matrix:
  allow_failures:
    - python: nightly
=======
  - pypy3
>>>>>>> 08a359e7
install:
  - pip install flake8 pep257 --use-mirrors
  - python setup.py install
before_script:
  - flake8 praw
  - flake8 tests
  - pep257 praw
script:
  - REDDIT_SITE=reddit_bypass_cdn python setup.py test -s tests.BasicTest
  - REDDIT_SITE=reddit_bypass_cdn python setup.py test -s tests.OAuth2Test
  - REDDIT_SITE=reddit_bypass_cdn python setup.py test -s tests.ModeratorSubredditTest.test_mod_mail_send<|MERGE_RESOLUTION|>--- conflicted
+++ resolved
@@ -2,18 +2,15 @@
 python:
   - 2.6
   - 2.7
-  - pypy
   - 3.2
   - 3.3
   - 3.4
-<<<<<<< HEAD
   - nightly
+  - pypy
+  - pypy3
 matrix:
   allow_failures:
     - python: nightly
-=======
-  - pypy3
->>>>>>> 08a359e7
 install:
   - pip install flake8 pep257 --use-mirrors
   - python setup.py install
