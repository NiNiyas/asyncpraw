--- conflicted
+++ resolved
@@ -182,11 +182,7 @@
         warn(
             "Calling SubredditRules to get a list of rules is deprecated. "
             "Remove the parentheses to use the iterator. View the "
-<<<<<<< HEAD
-            "PRAW documentation on how to change the code in order to use the"
-=======
             "Async PRAW documentation on how to change the code in order to use the"
->>>>>>> 93a04019
             "iterator (https://asyncpraw.readthedocs.io/en/latest/code_overview"
             "/other/subredditrules.html#asyncpraw.models.reddit.rules."
             "SubredditRules.__call__).",
