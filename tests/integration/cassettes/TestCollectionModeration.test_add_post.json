{
  "interactions": [
    {
      "request": {
        "body": [
          [
            "grant_type",
            "refresh_token"
          ],
          [
            "refresh_token",
            "<REFRESH_TOKEN>"
          ]
        ],
        "headers": {
          "AUTHORIZATION": [
            "Basic <BASIC_AUTH>"
          ],
          "Accept-Encoding": [
            "identity"
          ],
          "Connection": [
            "close"
          ],
          "User-Agent": [
<<<<<<< HEAD
            "<USER_AGENT> Async PRAW/7.1.1.dev0 asyncprawcore/1.4.0.post1"
=======
            "<USER_AGENT> PRAW/7.1.1.dev0 asyncprawcore/1.4.0.post1"
>>>>>>> 93a04019
          ]
        },
        "method": "post",
        "uri": "https://www.reddit.com/api/v1/access_token"
      },
      "response": {
        "body": {
          "string": "{\"access_token\": \"<ACCESS_TOKEN>\", \"token_type\": \"bearer\", \"expires_in\": 3600, \"scope\": \"account creddits edit flair history identity livemanage modconfig modcontributors modflair modlog modmail modothers modposts modself modtraffic modwiki mysubreddits privatemessages read report save structuredstyles submit subscribe vote wikiedit wikiread\"}"
        },
        "headers": {
          "Accept-Ranges": "bytes",
          "Cache-Control": "max-age=0, must-revalidate",
          "Connection": "close",
          "Content-Length": "367",
          "Content-Type": "application/json; charset=UTF-8",
<<<<<<< HEAD
          "Date": "Sun, 05 Jul 2020 01:57:04 GMT",
          "Server": "snooserv",
          "Set-Cookie": "edgebucket=kCvdTxeIqybd17je0U; Domain=reddit.com; Max-Age=63071999; Path=/;  secure",
=======
          "Date": "Sun, 05 Jul 2020 01:54:45 GMT",
          "Server": "snooserv",
          "Set-Cookie": "edgebucket=9aNKsnGH6Em3zuoNG4; Domain=reddit.com; Max-Age=63071999; Path=/;  secure",
>>>>>>> 93a04019
          "Strict-Transport-Security": "max-age=15552000; includeSubDomains; preload",
          "Via": "1.1 varnish",
          "X-Cache": "MISS",
          "X-Cache-Hits": "0",
          "X-Moose": "majestic",
<<<<<<< HEAD
          "X-Served-By": "cache-mci5949-MCI",
          "X-Timer": "S1593914225.784628,VS0,VE86",
=======
          "X-Served-By": "cache-mci5941-MCI",
          "X-Timer": "S1593914085.443301,VS0,VE104",
>>>>>>> 93a04019
          "x-content-type-options": "nosniff",
          "x-frame-options": "SAMEORIGIN",
          "x-xss-protection": "1; mode=block"
        },
        "status": {
          "code": 200,
          "message": "OK"
        },
        "url": "https://www.reddit.com/api/v1/access_token"
      }
    },
    {
      "request": {
        "body": null,
        "headers": {
          "Accept-Encoding": [
            "identity"
          ],
          "Authorization": [
            "bearer <ACCESS_TOKEN>"
          ],
          "User-Agent": [
<<<<<<< HEAD
            "<USER_AGENT> Async PRAW/7.1.1.dev0 asyncprawcore/1.4.0.post1"
=======
            "<USER_AGENT> PRAW/7.1.1.dev0 asyncprawcore/1.4.0.post1"
>>>>>>> 93a04019
          ]
        },
        "method": "GET",
        "uri": "https://oauth.reddit.com/r/<TEST_SUBREDDIT>/about/?raw_json=1"
      },
      "response": {
        "body": {
<<<<<<< HEAD
          "string": "{\"kind\": \"t5\", \"data\": {\"user_flair_background_color\": null, \"submit_text_html\": null, \"restrict_posting\": true, \"user_is_banned\": false, \"free_form_reports\": true, \"wiki_enabled\": true, \"user_is_muted\": false, \"user_can_flair_in_sr\": true, \"display_name\": \"<TEST_SUBREDDIT>\", \"header_img\": null, \"title\": \"<TEST_SUBREDDIT>\\u2019s Personal Subreddit\", \"allow_galleries\": true, \"icon_size\": null, \"primary_color\": \"\", \"active_user_count\": 72, \"icon_img\": \"\", \"display_name_prefixed\": \"r/<TEST_SUBREDDIT>\", \"accounts_active\": 72, \"public_traffic\": false, \"subscribers\": 13, \"user_flair_richtext\": [], \"videostream_links_count\": 0, \"name\": \"t5_7ss0q\", \"quarantine\": false, \"hide_ads\": false, \"emojis_enabled\": false, \"advertiser_category\": \"\", \"public_description\": \"<TEST_SUBREDDIT>\\u2019s Personal Subreddit\", \"comment_score_hide_mins\": 0, \"user_has_favorited\": false, \"user_flair_template_id\": null, \"community_icon\": \"\", \"banner_background_image\": \"\", \"original_content_tag_enabled\": false, \"submit_text\": \"\", \"description_html\": null, \"spoilers_enabled\": true, \"header_title\": null, \"header_size\": null, \"user_flair_position\": \"right\", \"all_original_content\": false, \"collections_enabled\": true, \"is_enrolled_in_new_modmail\": true, \"key_color\": \"#545452\", \"event_posts_enabled\": true, \"can_assign_user_flair\": true, \"created\": 1513126736.0, \"wls\": null, \"show_media_preview\": true, \"submission_type\": \"any\", \"user_is_subscriber\": true, \"disable_contributor_requests\": false, \"allow_videogifs\": true, \"user_flair_type\": \"text\", \"allow_polls\": true, \"collapse_deleted_comments\": false, \"coins\": 0, \"emojis_custom_size\": null, \"public_description_html\": \"\\u003C!-- SC_OFF --\\u003E\\u003Cdiv class=\\\"md\\\"\\u003E\\u003Cp\\u003E<TEST_SUBREDDIT>\\u2019s Personal Subreddit\\u003C/p\\u003E\\n\\u003C/div\\u003E\\u003C!-- SC_ON --\\u003E\", \"allow_videos\": true, \"is_crosspostable_subreddit\": true, \"notification_level\": \"low\", \"can_assign_link_flair\": false, \"has_menu_widget\": false, \"accounts_active_is_fuzzed\": false, \"submit_text_label\": null, \"link_flair_position\": \"right\", \"user_sr_flair_enabled\": false, \"user_flair_enabled_in_sr\": true, \"allow_chat_post_creation\": false, \"allow_discovery\": true, \"user_sr_theme_enabled\": true, \"link_flair_enabled\": true, \"subreddit_type\": \"public\", \"suggested_comment_sort\": null, \"banner_img\": \"\", \"user_flair_text\": null, \"banner_background_color\": \"\", \"show_media\": true, \"id\": \"7ss0q\", \"user_is_moderator\": true, \"over18\": false, \"description\": \"\", \"is_chat_post_feature_enabled\": true, \"submit_link_label\": null, \"user_flair_text_color\": null, \"restrict_commenting\": false, \"user_flair_css_class\": null, \"allow_images\": true, \"lang\": \"en\", \"whitelist_status\": null, \"url\": \"/r/<TEST_SUBREDDIT>/\", \"created_utc\": 1513097936.0, \"banner_size\": null, \"mobile_banner_image\": \"\", \"user_is_contributor\": true}}"
=======
          "string": "{\"kind\": \"t5\", \"data\": {\"user_flair_background_color\": null, \"submit_text_html\": null, \"restrict_posting\": true, \"user_is_banned\": false, \"free_form_reports\": true, \"wiki_enabled\": true, \"user_is_muted\": false, \"user_can_flair_in_sr\": true, \"display_name\": \"<TEST_SUBREDDIT>\", \"header_img\": null, \"title\": \"<TEST_SUBREDDIT>\\u2019s Personal Subreddit\", \"allow_galleries\": true, \"icon_size\": null, \"primary_color\": \"\", \"active_user_count\": 60, \"icon_img\": \"\", \"display_name_prefixed\": \"r/<TEST_SUBREDDIT>\", \"accounts_active\": 60, \"public_traffic\": false, \"subscribers\": 13, \"user_flair_richtext\": [], \"videostream_links_count\": 0, \"name\": \"t5_7ss0q\", \"quarantine\": false, \"hide_ads\": false, \"emojis_enabled\": false, \"advertiser_category\": \"\", \"public_description\": \"<TEST_SUBREDDIT>\\u2019s Personal Subreddit\", \"comment_score_hide_mins\": 0, \"user_has_favorited\": false, \"user_flair_template_id\": null, \"community_icon\": \"\", \"banner_background_image\": \"\", \"original_content_tag_enabled\": false, \"submit_text\": \"\", \"description_html\": null, \"spoilers_enabled\": true, \"header_title\": null, \"header_size\": null, \"user_flair_position\": \"right\", \"all_original_content\": false, \"collections_enabled\": true, \"is_enrolled_in_new_modmail\": true, \"key_color\": \"#545452\", \"event_posts_enabled\": true, \"can_assign_user_flair\": true, \"created\": 1513126736.0, \"wls\": null, \"show_media_preview\": true, \"submission_type\": \"any\", \"user_is_subscriber\": true, \"disable_contributor_requests\": false, \"allow_videogifs\": true, \"user_flair_type\": \"text\", \"allow_polls\": true, \"collapse_deleted_comments\": false, \"coins\": 0, \"emojis_custom_size\": null, \"public_description_html\": \"\\u003C!-- SC_OFF --\\u003E\\u003Cdiv class=\\\"md\\\"\\u003E\\u003Cp\\u003E<TEST_SUBREDDIT>\\u2019s Personal Subreddit\\u003C/p\\u003E\\n\\u003C/div\\u003E\\u003C!-- SC_ON --\\u003E\", \"allow_videos\": true, \"is_crosspostable_subreddit\": true, \"notification_level\": \"low\", \"can_assign_link_flair\": false, \"has_menu_widget\": false, \"accounts_active_is_fuzzed\": false, \"submit_text_label\": null, \"link_flair_position\": \"right\", \"user_sr_flair_enabled\": false, \"user_flair_enabled_in_sr\": true, \"allow_chat_post_creation\": false, \"allow_discovery\": true, \"user_sr_theme_enabled\": true, \"link_flair_enabled\": true, \"subreddit_type\": \"public\", \"suggested_comment_sort\": null, \"banner_img\": \"\", \"user_flair_text\": null, \"banner_background_color\": \"\", \"show_media\": true, \"id\": \"7ss0q\", \"user_is_moderator\": true, \"over18\": false, \"description\": \"\", \"is_chat_post_feature_enabled\": true, \"submit_link_label\": null, \"user_flair_text_color\": null, \"restrict_commenting\": false, \"user_flair_css_class\": null, \"allow_images\": true, \"lang\": \"en\", \"whitelist_status\": null, \"url\": \"/r/<TEST_SUBREDDIT>/\", \"created_utc\": 1513097936.0, \"banner_size\": null, \"mobile_banner_image\": \"\", \"user_is_contributor\": true}}"
>>>>>>> 93a04019
        },
        "headers": {
          "Accept-Ranges": "bytes",
          "Cache-Control": "private, s-maxage=0, max-age=0, must-revalidate, no-store, max-age=0, must-revalidate",
          "Connection": "keep-alive",
          "Content-Length": "2815",
          "Content-Type": "application/json; charset=UTF-8",
<<<<<<< HEAD
          "Date": "Sun, 05 Jul 2020 01:57:05 GMT",
=======
          "Date": "Sun, 05 Jul 2020 01:54:45 GMT",
>>>>>>> 93a04019
          "Expires": "-1",
          "Server": "snooserv",
          "Set-Cookie": "csv=1; Max-Age=63072000; Domain=.reddit.com; Path=/; Secure; SameSite=None",
          "Strict-Transport-Security": "max-age=15552000; includeSubDomains; preload",
          "Vary": "accept-encoding",
          "Via": "1.1 varnish",
          "X-Cache": "MISS",
          "X-Cache-Hits": "0",
          "X-Moose": "majestic",
<<<<<<< HEAD
          "X-Served-By": "cache-mci5946-MCI",
          "X-Timer": "S1593914225.946770,VS0,VE143",
          "x-content-type-options": "nosniff",
          "x-frame-options": "SAMEORIGIN",
          "x-ratelimit-remaining": "196.0",
          "x-ratelimit-reset": "175",
          "x-ratelimit-used": "404",
=======
          "X-Served-By": "cache-mci5937-MCI",
          "X-Timer": "S1593914086.620752,VS0,VE177",
          "x-content-type-options": "nosniff",
          "x-frame-options": "SAMEORIGIN",
          "x-ratelimit-remaining": "328.0",
          "x-ratelimit-reset": "315",
          "x-ratelimit-used": "272",
>>>>>>> 93a04019
          "x-ua-compatible": "IE=edge",
          "x-xss-protection": "1; mode=block"
        },
        "status": {
          "code": 200,
          "message": "OK"
        },
        "url": "https://oauth.reddit.com/r/<TEST_SUBREDDIT>/about/?raw_json=1"
      }
    },
    {
      "request": {
        "body": null,
        "headers": {
          "Accept-Encoding": [
            "identity"
          ],
          "Authorization": [
            "bearer <ACCESS_TOKEN>"
          ],
          "User-Agent": [
<<<<<<< HEAD
            "<USER_AGENT> Async PRAW/7.1.1.dev0 asyncprawcore/1.4.0.post1"
=======
            "<USER_AGENT> PRAW/7.1.1.dev0 asyncprawcore/1.4.0.post1"
>>>>>>> 93a04019
          ]
        },
        "method": "GET",
        "uri": "https://oauth.reddit.com/api/v1/collections/collection?collection_id=3aa31024-711b-46b2-9514-3fd50619f6e8&include_links=True&raw_json=1"
      },
      "response": {
        "body": {
<<<<<<< HEAD
          "string": "{\"sorted_links\": {\"kind\": \"Listing\", \"data\": {\"modhash\": null, \"dist\": 4, \"children\": [{\"kind\": \"t3\", \"data\": {\"author_flair_background_color\": null, \"approved_at_utc\": 1554954080, \"subreddit\": \"<TEST_SUBREDDIT>\", \"selftext\": \"Hello peoples!\\n\\nLast week, we [asked your opinion](https://redd.it/aufll1) on your on whether we should move the memes to their own dedicated subreddit. The feedback we received from that post and in modmail was mostly in favor of this change. Because of this we have decided to go ahead with a trial of this new policy/rule.\\n \\n\\nThe new rule:\\n\\n\\u003E #No Memes \\n\\u003E \\n\\u003E No memes or images with text added to it. This includes, but not limited to: impact font, tweets, white box at the top with text added to it, comics, and other memey things. These should be posted to our sister sub r/fakehistorymemes. The exceptions are: subtitles, signs, shirts and any other text that was already in the image are permitted.\\n\\n##This means that all memes* now go in r/fakehistorymemes\\n^don\\u2019t ^forget ^to ^like, ^comment ^and ^subscribe!\\n\\n\\nOne thing we need to stress:\\n#There will never be a punishment (e.g., banning) for posting memes here apart from your post being removed and receiving a ~~nasty~~ reminder to post memes in r/fakehistorymemes.\\n\\nSeveral people have suggested that we have implement a flair system so that you could just sort by a certain flair to view the content you want to see. However, there are a few issues with this: \\n\\n1. It would break the existing filtering what years you want to see. Secondly, this would either require all users to flair their own submissions correctly (which we have learnt from other subs that this is easier said than done) or we would have to have someone around 24/7 to flair everyone's posts and all our slaves are busy doing other things.\\n2. This doesn't work for people who just view the sub through their feed as you can't sort by flair there.\\n\\nThis is where as having 2 subs allows for this functionality. \\n\\nJust to reiterate, memes now go in r/fakehistorymemes, while the OG style of post (such as those found in the top posts of all time) belong here.\\n\\n^(*We classify memes as something that has text added to the picture to make it funny. This means that subtitles, signs, shirts and any other text that was already in the image are permitted while things like comics, conventional impact font memes ^please ^no and other memey things should instead be posted on r/fakehisotrymemes. It is a little difficult to designate strict rules on exactly what is and isn\\u2019t a meme so it will be up to the moderators to decide what is a meme. However the above classification should be a good guideline (if you have something you want to post it should be reasonably simple to know which sub it should go in. r/fakehisotrymemes is still run by the same mod team (i.e., us)^) ^(so the rules will be similar (close to non-existent)^) ^(and we will be running similar competitions.)\\n\\nDepending on the feedback we receive and the quality of the sub, we will revisit this change and see if it is a beneficial change.\\n\\nThanks for being the best part of r/fakehistoryporn!\\n\\nSincerely,\\n\\n~~Meme Police~~ The r/fakehistoryporn mod team\\n\\n___\\n\\nIf you have any more questions, comments or concerns don\\u2019t hesitate to contact us in the [Official Discord](https://discord.gg/vWa5BRt), [Modmail](https://www.reddit.com/message/compose?to=%2Fr%2Ffakehistoryporn) or in the comments of this post. \\n\", \"user_reports\": [], \"saved\": false, \"mod_reason_title\": null, \"gilded\": 0, \"clicked\": false, \"title\": \"Test\", \"link_flair_richtext\": [], \"subreddit_name_prefixed\": \"r/<TEST_SUBREDDIT>\", \"collections\": [{\"permalink\": \"https://www.reddit.com/r/<TEST_SUBREDDIT>/collection/3aa31024-711b-46b2-9514-3fd50619f6e8\", \"link_ids\": [\"t3_axdfp2\", \"t3_hgi36j\", \"t3_hlet1l\", \"t3_hlet1o\"], \"description\": \"bbbbbbbbbbbbbbbbbbbbbbbbbbbbbbbbbbbbbbbbbbbbbbbbbbbbbbbbbbbbbbbbbbbbbbbbbbbbbbbbbbbbbbbbbbbbbbbbbbbbbbbbbbbbbbbbbbbbbbbbbbbbbbbbbbbbbbbbbbbbbbbbbbbbbbbbbbbbbbbbbbbbbbbbbbbbbbbbbbbbbbbbbbbbbbbbbbbbbbbbbbbbbbbbbbbbbbbbbbbbbbbbbbbbbbbbbbbbbbbbbbbbbbbbbb\", \"title\": \"aaaaaaaaaaaaaaaaaaaaaaaaaaaaaaaaaaaaaaaaaaaaaaaaaaaaaaaaaaaaaaaaaaaaaaaaaaaaaaaaaaaaaaaaaaaaaaaaaaaa\", \"created_at_utc\": 1593317212.619, \"subreddit_id\": \"t5_7ss0q\", \"author_name\": \"<TEST_SUBREDDIT>\", \"collection_id\": \"3aa31024-711b-46b2-9514-3fd50619f6e8\", \"author_id\": \"t2_o77bz\", \"last_update_utc\": 1593914088.032, \"display_layout\": null}], \"hidden\": false, \"pwls\": null, \"link_flair_css_class\": \"\", \"downs\": 0, \"thumbnail_height\": null, \"top_awarded_type\": null, \"parent_whitelist_status\": null, \"hide_score\": false, \"name\": \"t3_axdfp2\", \"quarantine\": false, \"link_flair_text_color\": \"dark\", \"upvote_ratio\": 1.0, \"ignore_reports\": false, \"ups\": 1, \"domain\": \"self.<TEST_SUBREDDIT>\", \"media_embed\": {}, \"thumbnail_width\": null, \"author_flair_template_id\": null, \"is_original_content\": false, \"author_fullname\": \"t2_o77bz\", \"secure_media\": null, \"is_reddit_media_domain\": false, \"is_meta\": false, \"category\": null, \"secure_media_embed\": {}, \"link_flair_text\": \"test\", \"can_mod_post\": true, \"score\": 1, \"approved_by\": \"<TEST_SUBREDDIT>\", \"author_premium\": true, \"thumbnail\": \"self\", \"edited\": false, \"author_flair_css_class\": null, \"author_flair_richtext\": [], \"gildings\": {}, \"post_hint\": \"self\", \"content_categories\": null, \"is_self\": true, \"subreddit_type\": \"public\", \"created\": 1551767842.0, \"link_flair_type\": \"text\", \"wls\": null, \"removed_by_category\": null, \"banned_by\": null, \"author_flair_type\": \"text\", \"total_awards_received\": 0, \"allow_live_comments\": false, \"selftext_html\": \"\\u003C!-- SC_OFF --\\u003E\\u003Cdiv class=\\\"md\\\"\\u003E\\u003Cp\\u003EHello peoples!\\u003C/p\\u003E\\n\\n\\u003Cp\\u003ELast week, we \\u003Ca href=\\\"https://redd.it/aufll1\\\"\\u003Easked your opinion\\u003C/a\\u003E on your on whether we should move the memes to their own dedicated subreddit. The feedback we received from that post and in modmail was mostly in favor of this change. Because of this we have decided to go ahead with a trial of this new policy/rule.\\u003C/p\\u003E\\n\\n\\u003Cp\\u003EThe new rule:\\u003C/p\\u003E\\n\\n\\u003Cblockquote\\u003E\\n\\u003Ch1\\u003ENo Memes\\u003C/h1\\u003E\\n\\n\\u003Cp\\u003ENo memes or images with text added to it. This includes, but not limited to: impact font, tweets, white box at the top with text added to it, comics, and other memey things. These should be posted to our sister sub \\u003Ca href=\\\"/r/fakehistorymemes\\\"\\u003Er/fakehistorymemes\\u003C/a\\u003E. The exceptions are: subtitles, signs, shirts and any other text that was already in the image are permitted.\\u003C/p\\u003E\\n\\u003C/blockquote\\u003E\\n\\n\\u003Ch2\\u003EThis means that all memes* now go in \\u003Ca href=\\\"/r/fakehistorymemes\\\"\\u003Er/fakehistorymemes\\u003C/a\\u003E\\u003C/h2\\u003E\\n\\n\\u003Cp\\u003E\\u003Csup\\u003Edon\\u2019t\\u003C/sup\\u003E \\u003Csup\\u003Eforget\\u003C/sup\\u003E \\u003Csup\\u003Eto\\u003C/sup\\u003E \\u003Csup\\u003Elike,\\u003C/sup\\u003E \\u003Csup\\u003Ecomment\\u003C/sup\\u003E \\u003Csup\\u003Eand\\u003C/sup\\u003E \\u003Csup\\u003Esubscribe!\\u003C/sup\\u003E\\u003C/p\\u003E\\n\\n\\u003Cp\\u003EOne thing we need to stress:\\u003C/p\\u003E\\n\\n\\u003Ch1\\u003EThere will never be a punishment (e.g., banning) for posting memes here apart from your post being removed and receiving a \\u003Cdel\\u003Enasty\\u003C/del\\u003E reminder to post memes in \\u003Ca href=\\\"/r/fakehistorymemes\\\"\\u003Er/fakehistorymemes\\u003C/a\\u003E.\\u003C/h1\\u003E\\n\\n\\u003Cp\\u003ESeveral people have suggested that we have implement a flair system so that you could just sort by a certain flair to view the content you want to see. However, there are a few issues with this: \\u003C/p\\u003E\\n\\n\\u003Col\\u003E\\n\\u003Cli\\u003EIt would break the existing filtering what years you want to see. Secondly, this would either require all users to flair their own submissions correctly (which we have learnt from other subs that this is easier said than done) or we would have to have someone around 24/7 to flair everyone\\u0026#39;s posts and all our slaves are busy doing other things.\\u003C/li\\u003E\\n\\u003Cli\\u003EThis doesn\\u0026#39;t work for people who just view the sub through their feed as you can\\u0026#39;t sort by flair there.\\u003C/li\\u003E\\n\\u003C/ol\\u003E\\n\\n\\u003Cp\\u003EThis is where as having 2 subs allows for this functionality. \\u003C/p\\u003E\\n\\n\\u003Cp\\u003EJust to reiterate, memes now go in \\u003Ca href=\\\"/r/fakehistorymemes\\\"\\u003Er/fakehistorymemes\\u003C/a\\u003E, while the OG style of post (such as those found in the top posts of all time) belong here.\\u003C/p\\u003E\\n\\n\\u003Cp\\u003E\\u003Csup\\u003E*We classify memes as something that has text added to the picture to make it funny. This means that subtitles, signs, shirts and any other text that was already in the image are permitted while things like comics, conventional impact font memes \\u003Csup\\u003Eplease\\u003C/sup\\u003E \\u003Csup\\u003Eno\\u003C/sup\\u003E and other memey things should instead be posted on \\u003Ca href=\\\"/r/fakehisotrymemes\\\"\\u003Er/fakehisotrymemes\\u003C/a\\u003E. It is a little difficult to designate strict rules on exactly what is and isn\\u2019t a meme so it will be up to the moderators to decide what is a meme. However the above classification should be a good guideline (if you have something you want to post it should be reasonably simple to know which sub it should go in. \\u003Ca href=\\\"/r/fakehisotrymemes\\\"\\u003Er/fakehisotrymemes\\u003C/a\\u003E is still run by the same mod team (i.e., us\\u003C/sup\\u003E\\u003Csup\\u003E)\\u003C/sup\\u003E \\u003Csup\\u003Eso the rules will be similar (close to non-existent\\u003C/sup\\u003E\\u003Csup\\u003E)\\u003C/sup\\u003E \\u003Csup\\u003Eand we will be running similar competitions.\\u003C/sup\\u003E\\u003C/p\\u003E\\n\\n\\u003Cp\\u003EDepending on the feedback we receive and the quality of the sub, we will revisit this change and see if it is a beneficial change.\\u003C/p\\u003E\\n\\n\\u003Cp\\u003EThanks for being the best part of \\u003Ca href=\\\"/r/fakehistoryporn\\\"\\u003Er/fakehistoryporn\\u003C/a\\u003E!\\u003C/p\\u003E\\n\\n\\u003Cp\\u003ESincerely,\\u003C/p\\u003E\\n\\n\\u003Cp\\u003E\\u003Cdel\\u003EMeme Police\\u003C/del\\u003E The \\u003Ca href=\\\"/r/fakehistoryporn\\\"\\u003Er/fakehistoryporn\\u003C/a\\u003E mod team\\u003C/p\\u003E\\n\\n\\u003Chr/\\u003E\\n\\n\\u003Cp\\u003EIf you have any more questions, comments or concerns don\\u2019t hesitate to contact us in the \\u003Ca href=\\\"https://discord.gg/vWa5BRt\\\"\\u003EOfficial Discord\\u003C/a\\u003E, \\u003Ca href=\\\"https://www.reddit.com/message/compose?to=%2Fr%2Ffakehistoryporn\\\"\\u003EModmail\\u003C/a\\u003E or in the comments of this post. \\u003C/p\\u003E\\n\\u003C/div\\u003E\\u003C!-- SC_ON --\\u003E\", \"likes\": true, \"suggested_sort\": null, \"banned_at_utc\": null, \"view_count\": null, \"archived\": true, \"no_follow\": false, \"spam\": false, \"is_crosspostable\": true, \"pinned\": false, \"over_18\": false, \"preview\": {\"images\": [{\"source\": {\"url\": \"https://external-preview.redd.it/x5JRIeY60pIR1fazPb0ljVkUi8PialslEUYlEhswmYk.jpg?auto=webp\\u0026s=ceaef94ac6b8f26b071a98866b446a4a0a567032\", \"width\": 1200, \"height\": 628}, \"resolutions\": [{\"url\": \"https://external-preview.redd.it/x5JRIeY60pIR1fazPb0ljVkUi8PialslEUYlEhswmYk.jpg?width=108\\u0026crop=smart\\u0026auto=webp\\u0026s=1dcc9ca3a866f7b4aacfadda858fab6a5652ecbf\", \"width\": 108, \"height\": 56}, {\"url\": \"https://external-preview.redd.it/x5JRIeY60pIR1fazPb0ljVkUi8PialslEUYlEhswmYk.jpg?width=216\\u0026crop=smart\\u0026auto=webp\\u0026s=b601492d6131461f3a1d195c82753317c0082d05\", \"width\": 216, \"height\": 113}, {\"url\": \"https://external-preview.redd.it/x5JRIeY60pIR1fazPb0ljVkUi8PialslEUYlEhswmYk.jpg?width=320\\u0026crop=smart\\u0026auto=webp\\u0026s=9df19ec5db5047dae1fadeec15b6836f38a6a917\", \"width\": 320, \"height\": 167}, {\"url\": \"https://external-preview.redd.it/x5JRIeY60pIR1fazPb0ljVkUi8PialslEUYlEhswmYk.jpg?width=640\\u0026crop=smart\\u0026auto=webp\\u0026s=bdc6a700886d20d02dd8e29d1f5b3a721deabb4a\", \"width\": 640, \"height\": 334}, {\"url\": \"https://external-preview.redd.it/x5JRIeY60pIR1fazPb0ljVkUi8PialslEUYlEhswmYk.jpg?width=960\\u0026crop=smart\\u0026auto=webp\\u0026s=8cab368c12c276549af3f8245418a03d27645013\", \"width\": 960, \"height\": 502}, {\"url\": \"https://external-preview.redd.it/x5JRIeY60pIR1fazPb0ljVkUi8PialslEUYlEhswmYk.jpg?width=1080\\u0026crop=smart\\u0026auto=webp\\u0026s=07a44ca128379479601d3de5764bee14dc1b2f74\", \"width\": 1080, \"height\": 565}], \"variants\": {}, \"id\": \"ltRJIJZJxzAbU2ofId4f5xpfVwmSPFOuFlvarmLqasI\"}], \"enabled\": false}, \"all_awardings\": [], \"awarders\": [], \"media_only\": false, \"link_flair_template_id\": \"94f13282-e2e8-11e8-8291-0eae4e167256\", \"can_gild\": false, \"removed\": false, \"spoiler\": false, \"locked\": false, \"author_flair_text\": null, \"treatment_tags\": [], \"rte_mode\": \"markdown\", \"visited\": false, \"removed_by\": null, \"mod_note\": null, \"distinguished\": null, \"subreddit_id\": \"t5_7ss0q\", \"mod_reason_by\": null, \"num_reports\": 0, \"removal_reason\": null, \"link_flair_background_color\": \"\", \"id\": \"axdfp2\", \"is_robot_indexable\": true, \"report_reasons\": [], \"author\": \"<TEST_SUBREDDIT>\", \"discussion_type\": null, \"num_comments\": 1, \"send_replies\": true, \"media\": null, \"contest_mode\": false, \"author_patreon_flair\": false, \"approved\": true, \"author_flair_text_color\": null, \"permalink\": \"/r/<TEST_SUBREDDIT>/comments/axdfp2/test/\", \"whitelist_status\": null, \"stickied\": false, \"url\": \"https://www.reddit.com/r/<TEST_SUBREDDIT>/comments/axdfp2/test/\", \"subreddit_subscribers\": 13, \"created_utc\": 1551739042.0, \"num_crossposts\": 0, \"mod_reports\": [], \"is_video\": false}}, {\"kind\": \"t3\", \"data\": {\"author_flair_background_color\": null, \"approved_at_utc\": null, \"subreddit\": \"<TEST_SUBREDDIT>\", \"selftext\": \"\", \"user_reports\": [], \"saved\": false, \"mod_reason_title\": null, \"gilded\": 0, \"clicked\": false, \"title\": \"test\", \"link_flair_richtext\": [], \"subreddit_name_prefixed\": \"r/<TEST_SUBREDDIT>\", \"collections\": [{\"permalink\": \"https://www.reddit.com/r/<TEST_SUBREDDIT>/collection/3aa31024-711b-46b2-9514-3fd50619f6e8\", \"link_ids\": [\"t3_axdfp2\", \"t3_hgi36j\", \"t3_hlet1l\", \"t3_hlet1o\"], \"description\": \"bbbbbbbbbbbbbbbbbbbbbbbbbbbbbbbbbbbbbbbbbbbbbbbbbbbbbbbbbbbbbbbbbbbbbbbbbbbbbbbbbbbbbbbbbbbbbbbbbbbbbbbbbbbbbbbbbbbbbbbbbbbbbbbbbbbbbbbbbbbbbbbbbbbbbbbbbbbbbbbbbbbbbbbbbbbbbbbbbbbbbbbbbbbbbbbbbbbbbbbbbbbbbbbbbbbbbbbbbbbbbbbbbbbbbbbbbbbbbbbbbbbbbbbbbb\", \"title\": \"aaaaaaaaaaaaaaaaaaaaaaaaaaaaaaaaaaaaaaaaaaaaaaaaaaaaaaaaaaaaaaaaaaaaaaaaaaaaaaaaaaaaaaaaaaaaaaaaaaaa\", \"created_at_utc\": 1593317212.619, \"subreddit_id\": \"t5_7ss0q\", \"author_name\": \"<TEST_SUBREDDIT>\", \"collection_id\": \"3aa31024-711b-46b2-9514-3fd50619f6e8\", \"author_id\": \"t2_o77bz\", \"last_update_utc\": 1593914088.032, \"display_layout\": null}], \"hidden\": false, \"pwls\": null, \"link_flair_css_class\": null, \"downs\": 0, \"thumbnail_height\": 140, \"top_awarded_type\": null, \"parent_whitelist_status\": null, \"hide_score\": false, \"name\": \"t3_hgi36j\", \"quarantine\": false, \"link_flair_text_color\": \"dark\", \"upvote_ratio\": 1.0, \"ignore_reports\": false, \"ups\": 1, \"domain\": \"reddit.com\", \"media_embed\": {\"content\": \"\\n\\u003Cdiv class=\\\"psuedo-selftext\\\"\\u003E\\n  \\u003Ciframe src=\\\"//www.redditmedia.com/live/157c4e77rjr3x/embed\\\" height=\\\"500\\\"\\u003E\\u003C/iframe\\u003E\\n\\u003C/div\\u003E\\n\", \"width\": 710, \"scrolling\": false, \"height\": 500}, \"thumbnail_width\": 140, \"author_flair_template_id\": null, \"is_original_content\": false, \"author_fullname\": \"t2_o77bz\", \"secure_media\": {\"event_id\": \"157c4e77rjr3x\", \"type\": \"liveupdate\"}, \"is_reddit_media_domain\": false, \"is_meta\": false, \"category\": null, \"secure_media_embed\": {\"content\": \"\\n\\u003Cdiv class=\\\"psuedo-selftext\\\"\\u003E\\n  \\u003Ciframe src=\\\"//www.redditmedia.com/live/157c4e77rjr3x/embed\\\" height=\\\"500\\\"\\u003E\\u003C/iframe\\u003E\\n\\u003C/div\\u003E\\n\", \"width\": 710, \"scrolling\": false, \"media_domain_url\": \"https://www.redditmedia.com/mediaembed/hgi36j\", \"height\": 500}, \"link_flair_text\": null, \"can_mod_post\": true, \"score\": 1, \"approved_by\": null, \"author_premium\": true, \"thumbnail\": \"https://b.thumbs.redditmedia.com/oWQc7vsBGJ6ot7waIvVYAjih2_CLlgljZIrssn-YxQY.jpg\", \"edited\": false, \"author_flair_css_class\": null, \"author_flair_richtext\": [], \"gildings\": {}, \"content_categories\": null, \"is_self\": false, \"subreddit_type\": \"public\", \"created\": 1593241128.0, \"link_flair_type\": \"text\", \"wls\": null, \"removed_by_category\": null, \"banned_by\": null, \"author_flair_type\": \"text\", \"total_awards_received\": 0, \"allow_live_comments\": false, \"selftext_html\": null, \"likes\": true, \"suggested_sort\": null, \"banned_at_utc\": null, \"url_overridden_by_dest\": \"https://www.reddit.com/live/157c4e77rjr3x/\", \"view_count\": null, \"archived\": false, \"no_follow\": false, \"spam\": false, \"is_crosspostable\": true, \"pinned\": false, \"over_18\": false, \"all_awardings\": [], \"awarders\": [], \"media_only\": false, \"can_gild\": false, \"removed\": false, \"spoiler\": false, \"locked\": false, \"author_flair_text\": null, \"treatment_tags\": [], \"rte_mode\": \"markdown\", \"visited\": true, \"removed_by\": null, \"mod_note\": null, \"distinguished\": null, \"subreddit_id\": \"t5_7ss0q\", \"mod_reason_by\": null, \"num_reports\": 0, \"removal_reason\": null, \"link_flair_background_color\": \"\", \"id\": \"hgi36j\", \"is_robot_indexable\": true, \"report_reasons\": [], \"author\": \"<TEST_SUBREDDIT>\", \"discussion_type\": null, \"num_comments\": 1, \"send_replies\": true, \"media\": {\"event_id\": \"157c4e77rjr3x\", \"type\": \"liveupdate\"}, \"contest_mode\": false, \"author_patreon_flair\": false, \"approved\": false, \"author_flair_text_color\": null, \"permalink\": \"/r/<TEST_SUBREDDIT>/comments/hgi36j/test/\", \"whitelist_status\": null, \"stickied\": false, \"url\": \"https://www.reddit.com/live/157c4e77rjr3x/\", \"subreddit_subscribers\": 13, \"created_utc\": 1593212328.0, \"num_crossposts\": 0, \"mod_reports\": [], \"is_video\": false}}, {\"kind\": \"t3\", \"data\": {\"author_flair_background_color\": null, \"approved_at_utc\": null, \"subreddit\": \"<TEST_SUBREDDIT>\", \"selftext\": \"\", \"user_reports\": [], \"saved\": false, \"mod_reason_title\": null, \"gilded\": 0, \"clicked\": false, \"title\": \"Post #0\", \"link_flair_richtext\": [], \"subreddit_name_prefixed\": \"r/<TEST_SUBREDDIT>\", \"collections\": [{\"permalink\": \"https://www.reddit.com/r/<TEST_SUBREDDIT>/collection/3aa31024-711b-46b2-9514-3fd50619f6e8\", \"link_ids\": [\"t3_axdfp2\", \"t3_hgi36j\", \"t3_hlet1l\", \"t3_hlet1o\"], \"description\": \"bbbbbbbbbbbbbbbbbbbbbbbbbbbbbbbbbbbbbbbbbbbbbbbbbbbbbbbbbbbbbbbbbbbbbbbbbbbbbbbbbbbbbbbbbbbbbbbbbbbbbbbbbbbbbbbbbbbbbbbbbbbbbbbbbbbbbbbbbbbbbbbbbbbbbbbbbbbbbbbbbbbbbbbbbbbbbbbbbbbbbbbbbbbbbbbbbbbbbbbbbbbbbbbbbbbbbbbbbbbbbbbbbbbbbbbbbbbbbbbbbbbbbbbbbb\", \"title\": \"aaaaaaaaaaaaaaaaaaaaaaaaaaaaaaaaaaaaaaaaaaaaaaaaaaaaaaaaaaaaaaaaaaaaaaaaaaaaaaaaaaaaaaaaaaaaaaaaaaaa\", \"created_at_utc\": 1593317212.619, \"subreddit_id\": \"t5_7ss0q\", \"author_name\": \"<TEST_SUBREDDIT>\", \"collection_id\": \"3aa31024-711b-46b2-9514-3fd50619f6e8\", \"author_id\": \"t2_o77bz\", \"last_update_utc\": 1593914088.032, \"display_layout\": null}], \"hidden\": false, \"pwls\": null, \"link_flair_css_class\": null, \"downs\": 0, \"thumbnail_height\": null, \"top_awarded_type\": null, \"parent_whitelist_status\": null, \"hide_score\": false, \"name\": \"t3_hlet1l\", \"quarantine\": false, \"link_flair_text_color\": \"dark\", \"upvote_ratio\": 1.0, \"ignore_reports\": false, \"subreddit_type\": \"public\", \"ups\": 1, \"total_awards_received\": 0, \"media_embed\": {}, \"thumbnail_width\": null, \"author_flair_template_id\": null, \"is_original_content\": false, \"author_fullname\": \"t2_o77bz\", \"secure_media\": null, \"is_reddit_media_domain\": false, \"is_meta\": false, \"category\": null, \"secure_media_embed\": {}, \"link_flair_text\": null, \"can_mod_post\": true, \"score\": 1, \"approved_by\": null, \"author_premium\": true, \"thumbnail\": \"self\", \"edited\": false, \"author_flair_css_class\": null, \"author_flair_richtext\": [], \"gildings\": {}, \"content_categories\": null, \"is_self\": true, \"mod_note\": null, \"created\": 1593942886.0, \"link_flair_type\": \"text\", \"wls\": null, \"removed_by_category\": null, \"banned_by\": null, \"author_flair_type\": \"text\", \"domain\": \"self.<TEST_SUBREDDIT>\", \"allow_live_comments\": false, \"selftext_html\": null, \"likes\": true, \"suggested_sort\": null, \"banned_at_utc\": null, \"view_count\": null, \"archived\": false, \"no_follow\": false, \"spam\": false, \"is_crosspostable\": true, \"pinned\": false, \"over_18\": false, \"all_awardings\": [], \"awarders\": [], \"media_only\": false, \"can_gild\": false, \"removed\": false, \"spoiler\": false, \"locked\": false, \"author_flair_text\": null, \"treatment_tags\": [], \"rte_mode\": \"markdown\", \"visited\": false, \"removed_by\": null, \"num_reports\": 0, \"distinguished\": null, \"subreddit_id\": \"t5_7ss0q\", \"mod_reason_by\": null, \"removal_reason\": null, \"link_flair_background_color\": \"\", \"id\": \"hlet1l\", \"is_robot_indexable\": true, \"report_reasons\": [], \"author\": \"<TEST_SUBREDDIT>\", \"discussion_type\": null, \"num_comments\": 1, \"send_replies\": true, \"media\": null, \"contest_mode\": false, \"author_patreon_flair\": false, \"approved\": false, \"author_flair_text_color\": null, \"permalink\": \"/r/<TEST_SUBREDDIT>/comments/hlet1l/post_0/\", \"whitelist_status\": null, \"stickied\": false, \"url\": \"https://www.reddit.com/r/<TEST_SUBREDDIT>/comments/hlet1l/post_0/\", \"subreddit_subscribers\": 13, \"created_utc\": 1593914086.0, \"num_crossposts\": 0, \"mod_reports\": [], \"is_video\": false}}, {\"kind\": \"t3\", \"data\": {\"author_flair_background_color\": null, \"approved_at_utc\": null, \"subreddit\": \"<TEST_SUBREDDIT>\", \"selftext\": \"\", \"user_reports\": [], \"saved\": false, \"mod_reason_title\": null, \"gilded\": 0, \"clicked\": false, \"title\": \"Post #1\", \"link_flair_richtext\": [], \"subreddit_name_prefixed\": \"r/<TEST_SUBREDDIT>\", \"collections\": [{\"permalink\": \"https://www.reddit.com/r/<TEST_SUBREDDIT>/collection/3aa31024-711b-46b2-9514-3fd50619f6e8\", \"link_ids\": [\"t3_axdfp2\", \"t3_hgi36j\", \"t3_hlet1l\", \"t3_hlet1o\"], \"description\": \"bbbbbbbbbbbbbbbbbbbbbbbbbbbbbbbbbbbbbbbbbbbbbbbbbbbbbbbbbbbbbbbbbbbbbbbbbbbbbbbbbbbbbbbbbbbbbbbbbbbbbbbbbbbbbbbbbbbbbbbbbbbbbbbbbbbbbbbbbbbbbbbbbbbbbbbbbbbbbbbbbbbbbbbbbbbbbbbbbbbbbbbbbbbbbbbbbbbbbbbbbbbbbbbbbbbbbbbbbbbbbbbbbbbbbbbbbbbbbbbbbbbbbbbbbb\", \"title\": \"aaaaaaaaaaaaaaaaaaaaaaaaaaaaaaaaaaaaaaaaaaaaaaaaaaaaaaaaaaaaaaaaaaaaaaaaaaaaaaaaaaaaaaaaaaaaaaaaaaaa\", \"created_at_utc\": 1593317212.619, \"subreddit_id\": \"t5_7ss0q\", \"author_name\": \"<TEST_SUBREDDIT>\", \"collection_id\": \"3aa31024-711b-46b2-9514-3fd50619f6e8\", \"author_id\": \"t2_o77bz\", \"last_update_utc\": 1593914088.032, \"display_layout\": null}], \"hidden\": false, \"pwls\": null, \"link_flair_css_class\": null, \"downs\": 0, \"thumbnail_height\": null, \"top_awarded_type\": null, \"parent_whitelist_status\": null, \"hide_score\": false, \"name\": \"t3_hlet1o\", \"quarantine\": false, \"link_flair_text_color\": \"dark\", \"upvote_ratio\": 1.0, \"ignore_reports\": false, \"subreddit_type\": \"public\", \"ups\": 1, \"total_awards_received\": 0, \"media_embed\": {}, \"thumbnail_width\": null, \"author_flair_template_id\": null, \"is_original_content\": false, \"author_fullname\": \"t2_o77bz\", \"secure_media\": null, \"is_reddit_media_domain\": false, \"is_meta\": false, \"category\": null, \"secure_media_embed\": {}, \"link_flair_text\": null, \"can_mod_post\": true, \"score\": 1, \"approved_by\": null, \"author_premium\": true, \"thumbnail\": \"self\", \"edited\": false, \"author_flair_css_class\": null, \"author_flair_richtext\": [], \"gildings\": {}, \"content_categories\": null, \"is_self\": true, \"mod_note\": null, \"created\": 1593942886.0, \"link_flair_type\": \"text\", \"wls\": null, \"removed_by_category\": null, \"banned_by\": null, \"author_flair_type\": \"text\", \"domain\": \"self.<TEST_SUBREDDIT>\", \"allow_live_comments\": false, \"selftext_html\": null, \"likes\": true, \"suggested_sort\": null, \"banned_at_utc\": null, \"view_count\": null, \"archived\": false, \"no_follow\": false, \"spam\": false, \"is_crosspostable\": true, \"pinned\": false, \"over_18\": false, \"all_awardings\": [], \"awarders\": [], \"media_only\": false, \"can_gild\": false, \"removed\": false, \"spoiler\": false, \"locked\": false, \"author_flair_text\": null, \"treatment_tags\": [], \"rte_mode\": \"markdown\", \"visited\": false, \"removed_by\": null, \"num_reports\": 0, \"distinguished\": null, \"subreddit_id\": \"t5_7ss0q\", \"mod_reason_by\": null, \"removal_reason\": null, \"link_flair_background_color\": \"\", \"id\": \"hlet1o\", \"is_robot_indexable\": true, \"report_reasons\": [], \"author\": \"<TEST_SUBREDDIT>\", \"discussion_type\": null, \"num_comments\": 1, \"send_replies\": true, \"media\": null, \"contest_mode\": false, \"author_patreon_flair\": false, \"approved\": false, \"author_flair_text_color\": null, \"permalink\": \"/r/<TEST_SUBREDDIT>/comments/hlet1o/post_1/\", \"whitelist_status\": null, \"stickied\": false, \"url\": \"https://www.reddit.com/r/<TEST_SUBREDDIT>/comments/hlet1o/post_1/\", \"subreddit_subscribers\": 13, \"created_utc\": 1593914086.0, \"num_crossposts\": 0, \"mod_reports\": [], \"is_video\": false}}], \"after\": null, \"before\": null}}, \"subreddit_id\": \"t5_7ss0q\", \"description\": \"bbbbbbbbbbbbbbbbbbbbbbbbbbbbbbbbbbbbbbbbbbbbbbbbbbbbbbbbbbbbbbbbbbbbbbbbbbbbbbbbbbbbbbbbbbbbbbbbbbbbbbbbbbbbbbbbbbbbbbbbbbbbbbbbbbbbbbbbbbbbbbbbbbbbbbbbbbbbbbbbbbbbbbbbbbbbbbbbbbbbbbbbbbbbbbbbbbbbbbbbbbbbbbbbbbbbbbbbbbbbbbbbbbbbbbbbbbbbbbbbbbbbbbbbbb\", \"primary_link_id\": \"t3_axdfp2\", \"author_name\": \"<TEST_SUBREDDIT>\", \"collection_id\": \"3aa31024-711b-46b2-9514-3fd50619f6e8\", \"display_layout\": null, \"permalink\": \"https://www.reddit.com/r/<TEST_SUBREDDIT>/collection/3aa31024-711b-46b2-9514-3fd50619f6e8\", \"link_ids\": [\"t3_axdfp2\", \"t3_hgi36j\", \"t3_hlet1l\", \"t3_hlet1o\"], \"title\": \"aaaaaaaaaaaaaaaaaaaaaaaaaaaaaaaaaaaaaaaaaaaaaaaaaaaaaaaaaaaaaaaaaaaaaaaaaaaaaaaaaaaaaaaaaaaaaaaaaaaa\", \"created_at_utc\": 1593317212.619, \"author_id\": \"t2_o77bz\", \"last_update_utc\": 1593914088.032}"
=======
          "string": "{\"sorted_links\": {\"kind\": \"Listing\", \"data\": {\"modhash\": null, \"dist\": 2, \"children\": [{\"kind\": \"t3\", \"data\": {\"author_flair_background_color\": null, \"approved_at_utc\": 1554954080, \"subreddit\": \"<TEST_SUBREDDIT>\", \"selftext\": \"Hello peoples!\\n\\nLast week, we [asked your opinion](https://redd.it/aufll1) on your on whether we should move the memes to their own dedicated subreddit. The feedback we received from that post and in modmail was mostly in favor of this change. Because of this we have decided to go ahead with a trial of this new policy/rule.\\n \\n\\nThe new rule:\\n\\n\\u003E #No Memes \\n\\u003E \\n\\u003E No memes or images with text added to it. This includes, but not limited to: impact font, tweets, white box at the top with text added to it, comics, and other memey things. These should be posted to our sister sub r/fakehistorymemes. The exceptions are: subtitles, signs, shirts and any other text that was already in the image are permitted.\\n\\n##This means that all memes* now go in r/fakehistorymemes\\n^don\\u2019t ^forget ^to ^like, ^comment ^and ^subscribe!\\n\\n\\nOne thing we need to stress:\\n#There will never be a punishment (e.g., banning) for posting memes here apart from your post being removed and receiving a ~~nasty~~ reminder to post memes in r/fakehistorymemes.\\n\\nSeveral people have suggested that we have implement a flair system so that you could just sort by a certain flair to view the content you want to see. However, there are a few issues with this: \\n\\n1. It would break the existing filtering what years you want to see. Secondly, this would either require all users to flair their own submissions correctly (which we have learnt from other subs that this is easier said than done) or we would have to have someone around 24/7 to flair everyone's posts and all our slaves are busy doing other things.\\n2. This doesn't work for people who just view the sub through their feed as you can't sort by flair there.\\n\\nThis is where as having 2 subs allows for this functionality. \\n\\nJust to reiterate, memes now go in r/fakehistorymemes, while the OG style of post (such as those found in the top posts of all time) belong here.\\n\\n^(*We classify memes as something that has text added to the picture to make it funny. This means that subtitles, signs, shirts and any other text that was already in the image are permitted while things like comics, conventional impact font memes ^please ^no and other memey things should instead be posted on r/fakehisotrymemes. It is a little difficult to designate strict rules on exactly what is and isn\\u2019t a meme so it will be up to the moderators to decide what is a meme. However the above classification should be a good guideline (if you have something you want to post it should be reasonably simple to know which sub it should go in. r/fakehisotrymemes is still run by the same mod team (i.e., us)^) ^(so the rules will be similar (close to non-existent)^) ^(and we will be running similar competitions.)\\n\\nDepending on the feedback we receive and the quality of the sub, we will revisit this change and see if it is a beneficial change.\\n\\nThanks for being the best part of r/fakehistoryporn!\\n\\nSincerely,\\n\\n~~Meme Police~~ The r/fakehistoryporn mod team\\n\\n___\\n\\nIf you have any more questions, comments or concerns don\\u2019t hesitate to contact us in the [Official Discord](https://discord.gg/vWa5BRt), [Modmail](https://www.reddit.com/message/compose?to=%2Fr%2Ffakehistoryporn) or in the comments of this post. \\n\", \"user_reports\": [], \"saved\": false, \"mod_reason_title\": null, \"gilded\": 0, \"clicked\": false, \"title\": \"Test\", \"link_flair_richtext\": [], \"subreddit_name_prefixed\": \"r/<TEST_SUBREDDIT>\", \"collections\": [{\"permalink\": \"https://www.reddit.com/r/<TEST_SUBREDDIT>/collection/3aa31024-711b-46b2-9514-3fd50619f6e8\", \"link_ids\": [\"t3_axdfp2\", \"t3_hgi36j\"], \"description\": \"bbbbbbbbbbbbbbbbbbbbbbbbbbbbbbbbbbbbbbbbbbbbbbbbbbbbbbbbbbbbbbbbbbbbbbbbbbbbbbbbbbbbbbbbbbbbbbbbbbbbbbbbbbbbbbbbbbbbbbbbbbbbbbbbbbbbbbbbbbbbbbbbbbbbbbbbbbbbbbbbbbbbbbbbbbbbbbbbbbbbbbbbbbbbbbbbbbbbbbbbbbbbbbbbbbbbbbbbbbbbbbbbbbbbbbbbbbbbbbbbbbbbbbbbbb\", \"title\": \"aaaaaaaaaaaaaaaaaaaaaaaaaaaaaaaaaaaaaaaaaaaaaaaaaaaaaaaaaaaaaaaaaaaaaaaaaaaaaaaaaaaaaaaaaaaaaaaaaaaa\", \"created_at_utc\": 1593317212.619, \"subreddit_id\": \"t5_7ss0q\", \"author_name\": \"<TEST_SUBREDDIT>\", \"collection_id\": \"3aa31024-711b-46b2-9514-3fd50619f6e8\", \"author_id\": \"t2_o77bz\", \"last_update_utc\": 1593913697.932, \"display_layout\": null}], \"hidden\": false, \"pwls\": null, \"link_flair_css_class\": \"\", \"downs\": 0, \"thumbnail_height\": null, \"top_awarded_type\": null, \"parent_whitelist_status\": null, \"hide_score\": false, \"name\": \"t3_axdfp2\", \"quarantine\": false, \"link_flair_text_color\": \"dark\", \"upvote_ratio\": 1.0, \"ignore_reports\": false, \"ups\": 1, \"domain\": \"self.<TEST_SUBREDDIT>\", \"media_embed\": {}, \"thumbnail_width\": null, \"author_flair_template_id\": null, \"is_original_content\": false, \"author_fullname\": \"t2_o77bz\", \"secure_media\": null, \"is_reddit_media_domain\": false, \"is_meta\": false, \"category\": null, \"secure_media_embed\": {}, \"link_flair_text\": \"test\", \"can_mod_post\": true, \"score\": 1, \"approved_by\": \"<TEST_SUBREDDIT>\", \"author_premium\": true, \"thumbnail\": \"self\", \"edited\": false, \"author_flair_css_class\": null, \"author_flair_richtext\": [], \"gildings\": {}, \"post_hint\": \"self\", \"content_categories\": null, \"is_self\": true, \"subreddit_type\": \"public\", \"created\": 1551767842.0, \"link_flair_type\": \"text\", \"wls\": null, \"removed_by_category\": null, \"banned_by\": null, \"author_flair_type\": \"text\", \"total_awards_received\": 0, \"allow_live_comments\": false, \"selftext_html\": \"\\u003C!-- SC_OFF --\\u003E\\u003Cdiv class=\\\"md\\\"\\u003E\\u003Cp\\u003EHello peoples!\\u003C/p\\u003E\\n\\n\\u003Cp\\u003ELast week, we \\u003Ca href=\\\"https://redd.it/aufll1\\\"\\u003Easked your opinion\\u003C/a\\u003E on your on whether we should move the memes to their own dedicated subreddit. The feedback we received from that post and in modmail was mostly in favor of this change. Because of this we have decided to go ahead with a trial of this new policy/rule.\\u003C/p\\u003E\\n\\n\\u003Cp\\u003EThe new rule:\\u003C/p\\u003E\\n\\n\\u003Cblockquote\\u003E\\n\\u003Ch1\\u003ENo Memes\\u003C/h1\\u003E\\n\\n\\u003Cp\\u003ENo memes or images with text added to it. This includes, but not limited to: impact font, tweets, white box at the top with text added to it, comics, and other memey things. These should be posted to our sister sub \\u003Ca href=\\\"/r/fakehistorymemes\\\"\\u003Er/fakehistorymemes\\u003C/a\\u003E. The exceptions are: subtitles, signs, shirts and any other text that was already in the image are permitted.\\u003C/p\\u003E\\n\\u003C/blockquote\\u003E\\n\\n\\u003Ch2\\u003EThis means that all memes* now go in \\u003Ca href=\\\"/r/fakehistorymemes\\\"\\u003Er/fakehistorymemes\\u003C/a\\u003E\\u003C/h2\\u003E\\n\\n\\u003Cp\\u003E\\u003Csup\\u003Edon\\u2019t\\u003C/sup\\u003E \\u003Csup\\u003Eforget\\u003C/sup\\u003E \\u003Csup\\u003Eto\\u003C/sup\\u003E \\u003Csup\\u003Elike,\\u003C/sup\\u003E \\u003Csup\\u003Ecomment\\u003C/sup\\u003E \\u003Csup\\u003Eand\\u003C/sup\\u003E \\u003Csup\\u003Esubscribe!\\u003C/sup\\u003E\\u003C/p\\u003E\\n\\n\\u003Cp\\u003EOne thing we need to stress:\\u003C/p\\u003E\\n\\n\\u003Ch1\\u003EThere will never be a punishment (e.g., banning) for posting memes here apart from your post being removed and receiving a \\u003Cdel\\u003Enasty\\u003C/del\\u003E reminder to post memes in \\u003Ca href=\\\"/r/fakehistorymemes\\\"\\u003Er/fakehistorymemes\\u003C/a\\u003E.\\u003C/h1\\u003E\\n\\n\\u003Cp\\u003ESeveral people have suggested that we have implement a flair system so that you could just sort by a certain flair to view the content you want to see. However, there are a few issues with this: \\u003C/p\\u003E\\n\\n\\u003Col\\u003E\\n\\u003Cli\\u003EIt would break the existing filtering what years you want to see. Secondly, this would either require all users to flair their own submissions correctly (which we have learnt from other subs that this is easier said than done) or we would have to have someone around 24/7 to flair everyone\\u0026#39;s posts and all our slaves are busy doing other things.\\u003C/li\\u003E\\n\\u003Cli\\u003EThis doesn\\u0026#39;t work for people who just view the sub through their feed as you can\\u0026#39;t sort by flair there.\\u003C/li\\u003E\\n\\u003C/ol\\u003E\\n\\n\\u003Cp\\u003EThis is where as having 2 subs allows for this functionality. \\u003C/p\\u003E\\n\\n\\u003Cp\\u003EJust to reiterate, memes now go in \\u003Ca href=\\\"/r/fakehistorymemes\\\"\\u003Er/fakehistorymemes\\u003C/a\\u003E, while the OG style of post (such as those found in the top posts of all time) belong here.\\u003C/p\\u003E\\n\\n\\u003Cp\\u003E\\u003Csup\\u003E*We classify memes as something that has text added to the picture to make it funny. This means that subtitles, signs, shirts and any other text that was already in the image are permitted while things like comics, conventional impact font memes \\u003Csup\\u003Eplease\\u003C/sup\\u003E \\u003Csup\\u003Eno\\u003C/sup\\u003E and other memey things should instead be posted on \\u003Ca href=\\\"/r/fakehisotrymemes\\\"\\u003Er/fakehisotrymemes\\u003C/a\\u003E. It is a little difficult to designate strict rules on exactly what is and isn\\u2019t a meme so it will be up to the moderators to decide what is a meme. However the above classification should be a good guideline (if you have something you want to post it should be reasonably simple to know which sub it should go in. \\u003Ca href=\\\"/r/fakehisotrymemes\\\"\\u003Er/fakehisotrymemes\\u003C/a\\u003E is still run by the same mod team (i.e., us\\u003C/sup\\u003E\\u003Csup\\u003E)\\u003C/sup\\u003E \\u003Csup\\u003Eso the rules will be similar (close to non-existent\\u003C/sup\\u003E\\u003Csup\\u003E)\\u003C/sup\\u003E \\u003Csup\\u003Eand we will be running similar competitions.\\u003C/sup\\u003E\\u003C/p\\u003E\\n\\n\\u003Cp\\u003EDepending on the feedback we receive and the quality of the sub, we will revisit this change and see if it is a beneficial change.\\u003C/p\\u003E\\n\\n\\u003Cp\\u003EThanks for being the best part of \\u003Ca href=\\\"/r/fakehistoryporn\\\"\\u003Er/fakehistoryporn\\u003C/a\\u003E!\\u003C/p\\u003E\\n\\n\\u003Cp\\u003ESincerely,\\u003C/p\\u003E\\n\\n\\u003Cp\\u003E\\u003Cdel\\u003EMeme Police\\u003C/del\\u003E The \\u003Ca href=\\\"/r/fakehistoryporn\\\"\\u003Er/fakehistoryporn\\u003C/a\\u003E mod team\\u003C/p\\u003E\\n\\n\\u003Chr/\\u003E\\n\\n\\u003Cp\\u003EIf you have any more questions, comments or concerns don\\u2019t hesitate to contact us in the \\u003Ca href=\\\"https://discord.gg/vWa5BRt\\\"\\u003EOfficial Discord\\u003C/a\\u003E, \\u003Ca href=\\\"https://www.reddit.com/message/compose?to=%2Fr%2Ffakehistoryporn\\\"\\u003EModmail\\u003C/a\\u003E or in the comments of this post. \\u003C/p\\u003E\\n\\u003C/div\\u003E\\u003C!-- SC_ON --\\u003E\", \"likes\": true, \"suggested_sort\": null, \"banned_at_utc\": null, \"view_count\": null, \"archived\": true, \"no_follow\": false, \"spam\": false, \"is_crosspostable\": true, \"pinned\": false, \"over_18\": false, \"preview\": {\"images\": [{\"source\": {\"url\": \"https://external-preview.redd.it/x5JRIeY60pIR1fazPb0ljVkUi8PialslEUYlEhswmYk.jpg?auto=webp\\u0026s=ceaef94ac6b8f26b071a98866b446a4a0a567032\", \"width\": 1200, \"height\": 628}, \"resolutions\": [{\"url\": \"https://external-preview.redd.it/x5JRIeY60pIR1fazPb0ljVkUi8PialslEUYlEhswmYk.jpg?width=108\\u0026crop=smart\\u0026auto=webp\\u0026s=1dcc9ca3a866f7b4aacfadda858fab6a5652ecbf\", \"width\": 108, \"height\": 56}, {\"url\": \"https://external-preview.redd.it/x5JRIeY60pIR1fazPb0ljVkUi8PialslEUYlEhswmYk.jpg?width=216\\u0026crop=smart\\u0026auto=webp\\u0026s=b601492d6131461f3a1d195c82753317c0082d05\", \"width\": 216, \"height\": 113}, {\"url\": \"https://external-preview.redd.it/x5JRIeY60pIR1fazPb0ljVkUi8PialslEUYlEhswmYk.jpg?width=320\\u0026crop=smart\\u0026auto=webp\\u0026s=9df19ec5db5047dae1fadeec15b6836f38a6a917\", \"width\": 320, \"height\": 167}, {\"url\": \"https://external-preview.redd.it/x5JRIeY60pIR1fazPb0ljVkUi8PialslEUYlEhswmYk.jpg?width=640\\u0026crop=smart\\u0026auto=webp\\u0026s=bdc6a700886d20d02dd8e29d1f5b3a721deabb4a\", \"width\": 640, \"height\": 334}, {\"url\": \"https://external-preview.redd.it/x5JRIeY60pIR1fazPb0ljVkUi8PialslEUYlEhswmYk.jpg?width=960\\u0026crop=smart\\u0026auto=webp\\u0026s=8cab368c12c276549af3f8245418a03d27645013\", \"width\": 960, \"height\": 502}, {\"url\": \"https://external-preview.redd.it/x5JRIeY60pIR1fazPb0ljVkUi8PialslEUYlEhswmYk.jpg?width=1080\\u0026crop=smart\\u0026auto=webp\\u0026s=07a44ca128379479601d3de5764bee14dc1b2f74\", \"width\": 1080, \"height\": 565}], \"variants\": {}, \"id\": \"ltRJIJZJxzAbU2ofId4f5xpfVwmSPFOuFlvarmLqasI\"}], \"enabled\": false}, \"all_awardings\": [], \"awarders\": [], \"media_only\": false, \"link_flair_template_id\": \"94f13282-e2e8-11e8-8291-0eae4e167256\", \"can_gild\": false, \"removed\": false, \"spoiler\": false, \"locked\": false, \"author_flair_text\": null, \"treatment_tags\": [], \"rte_mode\": \"markdown\", \"visited\": false, \"removed_by\": null, \"mod_note\": null, \"distinguished\": null, \"subreddit_id\": \"t5_7ss0q\", \"mod_reason_by\": null, \"num_reports\": 0, \"removal_reason\": null, \"link_flair_background_color\": \"\", \"id\": \"axdfp2\", \"is_robot_indexable\": true, \"report_reasons\": [], \"author\": \"<TEST_SUBREDDIT>\", \"discussion_type\": null, \"num_comments\": 1, \"send_replies\": true, \"media\": null, \"contest_mode\": false, \"author_patreon_flair\": false, \"approved\": true, \"author_flair_text_color\": null, \"permalink\": \"/r/<TEST_SUBREDDIT>/comments/axdfp2/test/\", \"whitelist_status\": null, \"stickied\": false, \"url\": \"https://www.reddit.com/r/<TEST_SUBREDDIT>/comments/axdfp2/test/\", \"subreddit_subscribers\": 13, \"created_utc\": 1551739042.0, \"num_crossposts\": 0, \"mod_reports\": [], \"is_video\": false}}, {\"kind\": \"t3\", \"data\": {\"author_flair_background_color\": null, \"approved_at_utc\": null, \"subreddit\": \"<TEST_SUBREDDIT>\", \"selftext\": \"\", \"user_reports\": [], \"saved\": false, \"mod_reason_title\": null, \"gilded\": 0, \"clicked\": false, \"title\": \"test\", \"link_flair_richtext\": [], \"subreddit_name_prefixed\": \"r/<TEST_SUBREDDIT>\", \"collections\": [{\"permalink\": \"https://www.reddit.com/r/<TEST_SUBREDDIT>/collection/3aa31024-711b-46b2-9514-3fd50619f6e8\", \"link_ids\": [\"t3_axdfp2\", \"t3_hgi36j\"], \"description\": \"bbbbbbbbbbbbbbbbbbbbbbbbbbbbbbbbbbbbbbbbbbbbbbbbbbbbbbbbbbbbbbbbbbbbbbbbbbbbbbbbbbbbbbbbbbbbbbbbbbbbbbbbbbbbbbbbbbbbbbbbbbbbbbbbbbbbbbbbbbbbbbbbbbbbbbbbbbbbbbbbbbbbbbbbbbbbbbbbbbbbbbbbbbbbbbbbbbbbbbbbbbbbbbbbbbbbbbbbbbbbbbbbbbbbbbbbbbbbbbbbbbbbbbbbbb\", \"title\": \"aaaaaaaaaaaaaaaaaaaaaaaaaaaaaaaaaaaaaaaaaaaaaaaaaaaaaaaaaaaaaaaaaaaaaaaaaaaaaaaaaaaaaaaaaaaaaaaaaaaa\", \"created_at_utc\": 1593317212.619, \"subreddit_id\": \"t5_7ss0q\", \"author_name\": \"<TEST_SUBREDDIT>\", \"collection_id\": \"3aa31024-711b-46b2-9514-3fd50619f6e8\", \"author_id\": \"t2_o77bz\", \"last_update_utc\": 1593913697.932, \"display_layout\": null}], \"hidden\": false, \"pwls\": null, \"link_flair_css_class\": null, \"downs\": 0, \"thumbnail_height\": 140, \"top_awarded_type\": null, \"parent_whitelist_status\": null, \"hide_score\": false, \"name\": \"t3_hgi36j\", \"quarantine\": false, \"link_flair_text_color\": \"dark\", \"upvote_ratio\": 1.0, \"ignore_reports\": false, \"ups\": 1, \"domain\": \"reddit.com\", \"media_embed\": {\"content\": \"\\n\\u003Cdiv class=\\\"psuedo-selftext\\\"\\u003E\\n  \\u003Ciframe src=\\\"//www.redditmedia.com/live/157c4e77rjr3x/embed\\\" height=\\\"500\\\"\\u003E\\u003C/iframe\\u003E\\n\\u003C/div\\u003E\\n\", \"width\": 710, \"scrolling\": false, \"height\": 500}, \"thumbnail_width\": 140, \"author_flair_template_id\": null, \"is_original_content\": false, \"author_fullname\": \"t2_o77bz\", \"secure_media\": {\"event_id\": \"157c4e77rjr3x\", \"type\": \"liveupdate\"}, \"is_reddit_media_domain\": false, \"is_meta\": false, \"category\": null, \"secure_media_embed\": {\"content\": \"\\n\\u003Cdiv class=\\\"psuedo-selftext\\\"\\u003E\\n  \\u003Ciframe src=\\\"//www.redditmedia.com/live/157c4e77rjr3x/embed\\\" height=\\\"500\\\"\\u003E\\u003C/iframe\\u003E\\n\\u003C/div\\u003E\\n\", \"width\": 710, \"scrolling\": false, \"media_domain_url\": \"https://www.redditmedia.com/mediaembed/hgi36j\", \"height\": 500}, \"link_flair_text\": null, \"can_mod_post\": true, \"score\": 1, \"approved_by\": null, \"author_premium\": true, \"thumbnail\": \"https://b.thumbs.redditmedia.com/oWQc7vsBGJ6ot7waIvVYAjih2_CLlgljZIrssn-YxQY.jpg\", \"edited\": false, \"author_flair_css_class\": null, \"author_flair_richtext\": [], \"gildings\": {}, \"content_categories\": null, \"is_self\": false, \"subreddit_type\": \"public\", \"created\": 1593241128.0, \"link_flair_type\": \"text\", \"wls\": null, \"removed_by_category\": null, \"banned_by\": null, \"author_flair_type\": \"text\", \"total_awards_received\": 0, \"allow_live_comments\": false, \"selftext_html\": null, \"likes\": true, \"suggested_sort\": null, \"banned_at_utc\": null, \"url_overridden_by_dest\": \"https://www.reddit.com/live/157c4e77rjr3x/\", \"view_count\": null, \"archived\": false, \"no_follow\": false, \"spam\": false, \"is_crosspostable\": true, \"pinned\": false, \"over_18\": false, \"all_awardings\": [], \"awarders\": [], \"media_only\": false, \"can_gild\": false, \"removed\": false, \"spoiler\": false, \"locked\": false, \"author_flair_text\": null, \"treatment_tags\": [], \"rte_mode\": \"markdown\", \"visited\": true, \"removed_by\": null, \"mod_note\": null, \"distinguished\": null, \"subreddit_id\": \"t5_7ss0q\", \"mod_reason_by\": null, \"num_reports\": 0, \"removal_reason\": null, \"link_flair_background_color\": \"\", \"id\": \"hgi36j\", \"is_robot_indexable\": true, \"report_reasons\": [], \"author\": \"<TEST_SUBREDDIT>\", \"discussion_type\": null, \"num_comments\": 1, \"send_replies\": true, \"media\": {\"event_id\": \"157c4e77rjr3x\", \"type\": \"liveupdate\"}, \"contest_mode\": false, \"author_patreon_flair\": false, \"approved\": false, \"author_flair_text_color\": null, \"permalink\": \"/r/<TEST_SUBREDDIT>/comments/hgi36j/test/\", \"whitelist_status\": null, \"stickied\": false, \"url\": \"https://www.reddit.com/live/157c4e77rjr3x/\", \"subreddit_subscribers\": 13, \"created_utc\": 1593212328.0, \"num_crossposts\": 0, \"mod_reports\": [], \"is_video\": false}}], \"after\": null, \"before\": null}}, \"subreddit_id\": \"t5_7ss0q\", \"description\": \"bbbbbbbbbbbbbbbbbbbbbbbbbbbbbbbbbbbbbbbbbbbbbbbbbbbbbbbbbbbbbbbbbbbbbbbbbbbbbbbbbbbbbbbbbbbbbbbbbbbbbbbbbbbbbbbbbbbbbbbbbbbbbbbbbbbbbbbbbbbbbbbbbbbbbbbbbbbbbbbbbbbbbbbbbbbbbbbbbbbbbbbbbbbbbbbbbbbbbbbbbbbbbbbbbbbbbbbbbbbbbbbbbbbbbbbbbbbbbbbbbbbbbbbbbb\", \"primary_link_id\": \"t3_axdfp2\", \"author_name\": \"<TEST_SUBREDDIT>\", \"collection_id\": \"3aa31024-711b-46b2-9514-3fd50619f6e8\", \"display_layout\": null, \"permalink\": \"https://www.reddit.com/r/<TEST_SUBREDDIT>/collection/3aa31024-711b-46b2-9514-3fd50619f6e8\", \"link_ids\": [\"t3_axdfp2\", \"t3_hgi36j\"], \"title\": \"aaaaaaaaaaaaaaaaaaaaaaaaaaaaaaaaaaaaaaaaaaaaaaaaaaaaaaaaaaaaaaaaaaaaaaaaaaaaaaaaaaaaaaaaaaaaaaaaaaaa\", \"created_at_utc\": 1593317212.619, \"author_id\": \"t2_o77bz\", \"last_update_utc\": 1593913697.932}"
>>>>>>> 93a04019
        },
        "headers": {
          "Accept-Ranges": "bytes",
          "Cache-Control": "private, s-maxage=0, max-age=0, must-revalidate, no-store, max-age=0, must-revalidate",
          "Connection": "keep-alive",
<<<<<<< HEAD
          "Content-Length": "25346",
          "Content-Type": "application/json; charset=UTF-8",
          "Date": "Sun, 05 Jul 2020 01:57:05 GMT",
          "Expires": "-1",
          "Server": "snooserv",
          "Set-Cookie": "session_tracker=pggldpgklcmjgqmpkh.0.1593914225170.Z0FBQUFBQmZBVE54RGxpc05OTnA0MVgzY3dfaGhCb29HcjNsUThpOTdpdmlpaHpFQ0NWWFY4MHM4QU41SUdaSEVnZ3hlQVlKeVpRWDdQVFdYeHlBZDNOamxndkNYb2VmbTdxU2dGYkF3UzZSWkkyT1oxWFVLU1dpSGJ0eEpLZjN0T3ZsSE12X1VZNTU; Domain=reddit.com; Max-Age=7199; Path=/; expires=Sun, 05-Jul-2020 03:57:05 GMT; secure; SameSite=None; Secure",
=======
          "Content-Length": "18430",
          "Content-Type": "application/json; charset=UTF-8",
          "Date": "Sun, 05 Jul 2020 01:54:46 GMT",
          "Expires": "-1",
          "Server": "snooserv",
          "Set-Cookie": "session_tracker=aifhkilfpmkqgalhib.0.1593914085875.Z0FBQUFBQmZBVExsSkRER2tselY5QjZXNzl5eTNhN0wyanNxbjBGR3lvRWxWSThJN2dHdUhETklRYXY4RlNieDZkTjk1dC1ZQUtYZjV1OUd4NU5aNWhBQTV5aFlVcHd4a1BNUkFWeTB3S1NQNUZ2bjI4ZlFvVldaeVdrQkdHWGJjWGIzTTZUQ3BpS08; Domain=reddit.com; Max-Age=7199; Path=/; expires=Sun, 05-Jul-2020 03:54:45 GMT; secure; SameSite=None; Secure",
>>>>>>> 93a04019
          "Strict-Transport-Security": "max-age=15552000; includeSubDomains; preload",
          "Vary": "accept-encoding",
          "Via": "1.1 varnish",
          "X-Cache": "MISS",
          "X-Cache-Hits": "0",
          "X-Moose": "majestic",
<<<<<<< HEAD
          "X-Served-By": "cache-mci5946-MCI",
          "X-Timer": "S1593914225.110826,VS0,VE241",
          "x-content-type-options": "nosniff",
          "x-frame-options": "SAMEORIGIN",
          "x-ratelimit-remaining": "193.0",
          "x-ratelimit-reset": "175",
          "x-ratelimit-used": "407",
=======
          "X-Served-By": "cache-mci5937-MCI",
          "X-Timer": "S1593914086.818100,VS0,VE298",
          "x-content-type-options": "nosniff",
          "x-frame-options": "SAMEORIGIN",
          "x-ratelimit-remaining": "327.0",
          "x-ratelimit-reset": "315",
          "x-ratelimit-used": "273",
>>>>>>> 93a04019
          "x-ua-compatible": "IE=edge",
          "x-xss-protection": "1; mode=block"
        },
        "status": {
          "code": 200,
          "message": "OK"
        },
        "url": "https://oauth.reddit.com/api/v1/collections/collection?collection_id=3aa31024-711b-46b2-9514-3fd50619f6e8&include_links=True&raw_json=1"
      }
    },
    {
      "request": {
        "body": null,
        "headers": {
          "Accept-Encoding": [
            "identity"
          ],
          "Authorization": [
            "bearer <ACCESS_TOKEN>"
          ],
          "User-Agent": [
<<<<<<< HEAD
            "<USER_AGENT> Async PRAW/7.1.1.dev0 asyncprawcore/1.4.0.post1"
=======
            "<USER_AGENT> PRAW/7.1.1.dev0 asyncprawcore/1.4.0.post1"
>>>>>>> 93a04019
          ]
        },
        "method": "GET",
        "uri": "https://oauth.reddit.com/user/<TEST_SUBREDDIT>/about/?raw_json=1"
      },
      "response": {
        "body": {
          "string": "{\"kind\": \"t2\", \"data\": {\"is_employee\": false, \"has_visited_new_profile\": false, \"is_friend\": true, \"pref_no_profanity\": false, \"has_external_account\": false, \"pref_geopopular\": \"GLOBAL\", \"pref_show_trending\": false, \"subreddit\": {\"default_set\": true, \"user_is_contributor\": false, \"banner_img\": \"\", \"restrict_posting\": true, \"user_is_banned\": false, \"free_form_reports\": true, \"community_icon\": null, \"show_media\": true, \"icon_color\": \"#94E044\", \"user_is_muted\": false, \"display_name\": \"u_<TEST_SUBREDDIT>\", \"header_img\": null, \"title\": \"\", \"coins\": 0, \"previous_names\": [], \"over_18\": false, \"icon_size\": [256, 256], \"primary_color\": \"\", \"icon_img\": \"https://www.redditstatic.com/avatars/avatar_default_20_94E044.png\", \"description\": \"\", \"submit_link_label\": \"\", \"header_size\": null, \"restrict_commenting\": false, \"subscribers\": 23, \"submit_text_label\": \"\", \"is_default_icon\": true, \"link_flair_position\": \"\", \"display_name_prefixed\": \"u/<TEST_SUBREDDIT>\", \"key_color\": \"\", \"name\": \"t5_1kfmld\", \"is_default_banner\": true, \"url\": \"/user/<TEST_SUBREDDIT>/\", \"banner_size\": null, \"user_is_moderator\": true, \"public_description\": \"\", \"link_flair_enabled\": false, \"disable_contributor_requests\": false, \"subreddit_type\": \"user\", \"user_is_subscriber\": false}, \"is_sponsor\": false, \"gold_expiration\": 1608796962, \"has_gold_subscription\": true, \"num_friends\": 6, \"features\": {\"promoted_trend_blanks\": true, \"show_amp_link\": true, \"chat\": true, \"mweb_link_tab\": {\"owner\": \"growth\", \"variant\": \"control_1\", \"experiment_id\": 404}, \"reports_double_write_to_report_service_for_spam\": true, \"twitter_embed\": true, \"is_email_permission_required\": false, \"mod_awards\": true, \"expensive_coins_package\": true, \"mweb_xpromo_revamp_v2\": {\"owner\": \"growth\", \"variant\": \"treatment_2\", \"experiment_id\": 457}, \"awards_on_streams\": true, \"webhook_config\": true, \"mweb_xpromo_modal_listing_click_daily_dismissible_ios\": true, \"reports_double_write_to_report_service_for_som\": true, \"chat_subreddit\": true, \"modlog_copyright_removal\": true, \"do_not_track\": true, \"chat_user_settings\": true, \"custom_feeds\": true, \"mweb_xpromo_interstitial_comments_ios\": true, \"live_orangereds\": true, \"mweb_xpromo_modal_listing_click_daily_dismissible_android\": true, \"premium_subscriptions_table\": true, \"mweb_xpromo_interstitial_comments_android\": true, \"stream_as_a_post_type\": true, \"mweb_sharing_web_share_api\": {\"owner\": \"growth\", \"variant\": \"control_2\", \"experiment_id\": 314}, \"chat_group_rollout\": true, \"resized_styles_images\": true, \"spez_modal\": true, \"noreferrer_to_noopener\": true}, \"can_edit_name\": false, \"verified\": true, \"new_modmail_exists\": true, \"pref_autoplay\": false, \"coins\": 3600, \"has_paypal_subscription\": true, \"has_subscribed_to_premium\": false, \"id\": \"o77bz\", \"has_stripe_subscription\": false, \"can_create_subreddit\": true, \"over_18\": true, \"is_gold\": true, \"is_mod\": true, \"suspension_expiration_utc\": null, \"has_verified_email\": true, \"is_suspended\": false, \"pref_video_autoplay\": false, \"in_chat\": true, \"has_android_subscription\": false, \"in_redesign_beta\": false, \"icon_img\": \"https://www.redditstatic.com/avatars/avatar_default_20_94E044.png\", \"has_mod_mail\": true, \"pref_nightmode\": true, \"hide_from_robots\": true, \"password_set\": true, \"modhash\": null, \"link_karma\": 103854, \"accept_chats\": false, \"force_password_reset\": false, \"inbox_count\": 0, \"pref_top_karma_subreddits\": false, \"has_mail\": false, \"pref_show_snoovatar\": true, \"name\": \"<TEST_SUBREDDIT>\", \"pref_clickgadget\": 5, \"created\": 1434698170.0, \"gold_creddits\": 0, \"created_utc\": 1434669370.0, \"has_ios_subscription\": false, \"pref_show_twitter\": false, \"in_beta\": true, \"comment_karma\": 14445, \"has_subscribed\": true, \"accept_pms\": true}}"
        },
        "headers": {
          "Accept-Ranges": "bytes",
          "Cache-Control": "private, s-maxage=0, max-age=0, must-revalidate, no-store, max-age=0, must-revalidate",
          "Connection": "keep-alive",
          "Content-Length": "3683",
          "Content-Type": "application/json; charset=UTF-8",
<<<<<<< HEAD
          "Date": "Sun, 05 Jul 2020 01:57:05 GMT",
          "Expires": "-1",
          "Server": "snooserv",
          "Set-Cookie": "session_tracker=pggldpgklcmjgqmpkh.0.1593914225526.Z0FBQUFBQmZBVE54Wjlfc1hFZG9WeGl0aTYyc05uOHBwSlJoTjB5TVVWM2llSHJJbEZpOURTcjZxeVQzY1ZvVml4bnJ3b0tHMHh1eE9TRndSWHhNeHVfQ2VraVRsYXRDSmF3dU9OUDk2VTlNT1R2c244ZzVYYTZNeXRQUHdsOWNhNzZoSWZCU2FLdEM; Domain=reddit.com; Max-Age=7199; Path=/; expires=Sun, 05-Jul-2020 03:57:05 GMT; secure; SameSite=None; Secure",
=======
          "Date": "Sun, 05 Jul 2020 01:54:46 GMT",
          "Expires": "-1",
          "Server": "snooserv",
          "Set-Cookie": "session_tracker=aifhkilfpmkqgalhib.0.1593914086337.Z0FBQUFBQmZBVExtcmt3bm1HdTdtUDVKbVdOM3FuUEFSbzJrSm1EMGJWNWdMX0RWalR5a2M2QVk4TklyOG9kWVN3c1d0ZVp3dlNUVTBpYTJfMEVEbEpjdG16YmtKb2RoYWd6UVRKcmdEb3lWazlpRFVBSUwzX0YxYmF3VS12NjVuV242djlUN2hBR0s; Domain=reddit.com; Max-Age=7199; Path=/; expires=Sun, 05-Jul-2020 03:54:46 GMT; secure; SameSite=None; Secure",
>>>>>>> 93a04019
          "Strict-Transport-Security": "max-age=15552000; includeSubDomains; preload",
          "Vary": "accept-encoding",
          "Via": "1.1 varnish",
          "X-Cache": "MISS",
          "X-Cache-Hits": "0",
          "X-Moose": "majestic",
<<<<<<< HEAD
          "X-Served-By": "cache-mci5946-MCI",
          "X-Timer": "S1593914225.468647,VS0,VE181",
          "x-content-type-options": "nosniff",
          "x-frame-options": "SAMEORIGIN",
          "x-ratelimit-remaining": "192.0",
          "x-ratelimit-reset": "175",
          "x-ratelimit-used": "408",
=======
          "X-Served-By": "cache-mci5937-MCI",
          "X-Timer": "S1593914086.199516,VS0,VE255",
          "x-content-type-options": "nosniff",
          "x-frame-options": "SAMEORIGIN",
          "x-ratelimit-remaining": "326.0",
          "x-ratelimit-reset": "314",
          "x-ratelimit-used": "274",
>>>>>>> 93a04019
          "x-robots-tag": "noindex, nofollow",
          "x-ua-compatible": "IE=edge",
          "x-xss-protection": "1; mode=block"
        },
        "status": {
          "code": 200,
          "message": "OK"
        },
        "url": "https://oauth.reddit.com/user/<TEST_SUBREDDIT>/about/?raw_json=1"
      }
    },
    {
      "request": {
        "body": [
          [
            "api_type",
            "json"
          ],
          [
            "kind",
            "self"
          ],
          [
            "nsfw",
            false
          ],
          [
            "resubmit",
            true
          ],
          [
            "sendreplies",
            true
          ],
          [
            "spoiler",
            false
          ],
          [
            "sr",
            "<TEST_SUBREDDIT>"
          ],
          [
            "text",
            ""
          ],
          [
            "title",
            "Post #0"
          ],
          [
            "validate_on_submit",
            false
          ]
        ],
        "headers": {
          "Accept-Encoding": [
            "identity"
          ],
          "Authorization": [
            "bearer <ACCESS_TOKEN>"
          ],
          "User-Agent": [
<<<<<<< HEAD
            "<USER_AGENT> Async PRAW/7.1.1.dev0 asyncprawcore/1.4.0.post1"
=======
            "<USER_AGENT> PRAW/7.1.1.dev0 asyncprawcore/1.4.0.post1"
>>>>>>> 93a04019
          ]
        },
        "method": "POST",
        "uri": "https://oauth.reddit.com/api/submit/?raw_json=1"
      },
      "response": {
        "body": {
<<<<<<< HEAD
          "string": "{\"json\": {\"errors\": [], \"data\": {\"url\": \"https://www.reddit.com/r/<TEST_SUBREDDIT>/comments/hleu2a/post_0/\", \"drafts_count\": 0, \"id\": \"hleu2a\", \"name\": \"t3_hleu2a\"}}}"
=======
          "string": "{\"json\": {\"errors\": [], \"data\": {\"url\": \"https://www.reddit.com/r/<TEST_SUBREDDIT>/comments/hlet1l/post_0/\", \"drafts_count\": 0, \"id\": \"hlet1l\", \"name\": \"t3_hlet1l\"}}}"
>>>>>>> 93a04019
        },
        "headers": {
          "Accept-Ranges": "bytes",
          "Cache-Control": "private, s-maxage=0, max-age=0, must-revalidate, no-store, max-age=0, must-revalidate",
          "Connection": "keep-alive",
          "Content-Length": "163",
          "Content-Type": "application/json; charset=UTF-8",
<<<<<<< HEAD
          "Date": "Sun, 05 Jul 2020 01:57:06 GMT",
          "Expires": "-1",
          "Server": "snooserv",
          "Set-Cookie": "session_tracker=pggldpgklcmjgqmpkh.0.1593914225739.Z0FBQUFBQmZBVE54ZFgyZkhXLS1mXzZ4Tklid3FEOXhUbjRNLUVGUlEzdGlKMFR2VzNVaDJ5eWI3TFB0a0tRT3RDZV9fWGtJSllBOVl2MU9xQmVkZ0k2OE5WTk9nZnJBbjFKNlJ2b0JKZ3FuSU1aNGNnTkpuSEFlQVlqSWs4SV9rX0dYcFlpdlF2RGE; Domain=reddit.com; Max-Age=7199; Path=/; expires=Sun, 05-Jul-2020 03:57:05 GMT; secure",
=======
          "Date": "Sun, 05 Jul 2020 01:54:46 GMT",
          "Expires": "-1",
          "Server": "snooserv",
          "Set-Cookie": "session_tracker=aifhkilfpmkqgalhib.0.1593914086529.Z0FBQUFBQmZBVExtNGNMUkRvb3RXX2hyQS1heHlVaFlTNjRYUTh5SFhHLVQzeHdmM3R6NWVxMVN4VHlzSzJ4MEZyLXR4WEJZRG84TjB2Ul92WDFIMVM1MlF5Z0YzWU9LQUtwZU5qMnJqTUU5RWhMNTZPZ3NybjFZMXZELThmOXEzc2FJMXBGczBNMTg; Domain=reddit.com; Max-Age=7199; Path=/; expires=Sun, 05-Jul-2020 03:54:46 GMT; secure",
>>>>>>> 93a04019
          "Strict-Transport-Security": "max-age=15552000; includeSubDomains; preload",
          "Via": "1.1 varnish",
          "X-Cache": "MISS",
          "X-Cache-Hits": "0",
          "X-Moose": "majestic",
<<<<<<< HEAD
          "X-Served-By": "cache-mci5946-MCI",
          "X-Timer": "S1593914226.684321,VS0,VE324",
          "x-content-type-options": "nosniff",
          "x-frame-options": "SAMEORIGIN",
          "x-ratelimit-remaining": "190.0",
          "x-ratelimit-reset": "175",
          "x-ratelimit-used": "410",
=======
          "X-Served-By": "cache-mci5937-MCI",
          "X-Timer": "S1593914086.473972,VS0,VE232",
          "x-content-type-options": "nosniff",
          "x-frame-options": "SAMEORIGIN",
          "x-ratelimit-remaining": "325.0",
          "x-ratelimit-reset": "314",
          "x-ratelimit-used": "275",
>>>>>>> 93a04019
          "x-ua-compatible": "IE=edge",
          "x-xss-protection": "1; mode=block"
        },
        "status": {
          "code": 200,
          "message": "OK"
        },
        "url": "https://oauth.reddit.com/api/submit/?raw_json=1"
      }
    },
    {
      "request": {
        "body": [
          [
            "api_type",
            "json"
          ],
          [
            "kind",
            "self"
          ],
          [
            "nsfw",
            false
          ],
          [
            "resubmit",
            true
          ],
          [
            "sendreplies",
            true
          ],
          [
            "spoiler",
            false
          ],
          [
            "sr",
            "<TEST_SUBREDDIT>"
          ],
          [
            "text",
            ""
          ],
          [
            "title",
            "Post #1"
          ],
          [
            "validate_on_submit",
            false
          ]
        ],
        "headers": {
          "Accept-Encoding": [
            "identity"
          ],
          "Authorization": [
            "bearer <ACCESS_TOKEN>"
          ],
          "User-Agent": [
<<<<<<< HEAD
            "<USER_AGENT> Async PRAW/7.1.1.dev0 asyncprawcore/1.4.0.post1"
=======
            "<USER_AGENT> PRAW/7.1.1.dev0 asyncprawcore/1.4.0.post1"
>>>>>>> 93a04019
          ]
        },
        "method": "POST",
        "uri": "https://oauth.reddit.com/api/submit/?raw_json=1"
      },
      "response": {
        "body": {
<<<<<<< HEAD
          "string": "{\"json\": {\"errors\": [], \"data\": {\"url\": \"https://www.reddit.com/r/<TEST_SUBREDDIT>/comments/hleu2g/post_1/\", \"drafts_count\": 0, \"id\": \"hleu2g\", \"name\": \"t3_hleu2g\"}}}"
=======
          "string": "{\"json\": {\"errors\": [], \"data\": {\"url\": \"https://www.reddit.com/r/<TEST_SUBREDDIT>/comments/hlet1o/post_1/\", \"drafts_count\": 0, \"id\": \"hlet1o\", \"name\": \"t3_hlet1o\"}}}"
>>>>>>> 93a04019
        },
        "headers": {
          "Accept-Ranges": "bytes",
          "Cache-Control": "private, s-maxage=0, max-age=0, must-revalidate, no-store, max-age=0, must-revalidate",
          "Connection": "keep-alive",
          "Content-Length": "163",
          "Content-Type": "application/json; charset=UTF-8",
<<<<<<< HEAD
          "Date": "Sun, 05 Jul 2020 01:57:06 GMT",
          "Expires": "-1",
          "Server": "snooserv",
          "Set-Cookie": "session_tracker=pggldpgklcmjgqmpkh.0.1593914226144.Z0FBQUFBQmZBVE55aVdIdFVGUm1TREdmSUFBVHhaMThDV2gzNnM5bW1YN0QzVGxWaGJlUTZSMm9BZHRzQ2FZX2NRanVGZ1JfV3Q3S2xuVGo2WTVzVVBxTEFlTDBWdU9zS0hqNnVORXJiUEUxRk5PV3hRZWtLZG00eFhORWt0REJVR3l0aXhsNHRoYlY; Domain=reddit.com; Max-Age=7199; Path=/; expires=Sun, 05-Jul-2020 03:57:06 GMT; secure",
=======
          "Date": "Sun, 05 Jul 2020 01:54:47 GMT",
          "Expires": "-1",
          "Server": "snooserv",
          "Set-Cookie": "session_tracker=aifhkilfpmkqgalhib.0.1593914086860.Z0FBQUFBQmZBVExueE42dnNQcmxfSV80TkMwVFphWVhxcWdnTDRkWGV6SkpIZW55SjBUeHdsUUd0eF8tU1haZFJKbFRDTFFKVndubXphZEpSdGpoOHpmTDczYmdFakl0ZWIwR0U4Z0hTQkxJNVF6WWpublp0eTdMSS16TkkwYUs0VEJ2RXNZN3l4Q0M; Domain=reddit.com; Max-Age=7199; Path=/; expires=Sun, 05-Jul-2020 03:54:47 GMT; secure",
>>>>>>> 93a04019
          "Strict-Transport-Security": "max-age=15552000; includeSubDomains; preload",
          "Via": "1.1 varnish",
          "X-Cache": "MISS",
          "X-Cache-Hits": "0",
          "X-Moose": "majestic",
<<<<<<< HEAD
          "X-Served-By": "cache-mci5946-MCI",
          "X-Timer": "S1593914226.063743,VS0,VE291",
          "x-content-type-options": "nosniff",
          "x-frame-options": "SAMEORIGIN",
          "x-ratelimit-remaining": "189.0",
          "x-ratelimit-reset": "174",
          "x-ratelimit-used": "411",
=======
          "X-Served-By": "cache-mci5937-MCI",
          "X-Timer": "S1593914087.797636,VS0,VE241",
          "x-content-type-options": "nosniff",
          "x-frame-options": "SAMEORIGIN",
          "x-ratelimit-remaining": "323.0",
          "x-ratelimit-reset": "314",
          "x-ratelimit-used": "277",
>>>>>>> 93a04019
          "x-ua-compatible": "IE=edge",
          "x-xss-protection": "1; mode=block"
        },
        "status": {
          "code": 200,
          "message": "OK"
        },
        "url": "https://oauth.reddit.com/api/submit/?raw_json=1"
      }
    },
    {
      "request": {
        "body": [
          [
            "api_type",
            "json"
          ],
          [
            "kind",
            "self"
          ],
          [
            "nsfw",
            false
          ],
          [
            "resubmit",
            true
          ],
          [
            "sendreplies",
            true
          ],
          [
            "spoiler",
            false
          ],
          [
            "sr",
            "<TEST_SUBREDDIT>"
          ],
          [
            "text",
            ""
          ],
          [
            "title",
            "Post #2"
          ],
          [
            "validate_on_submit",
            false
          ]
        ],
        "headers": {
          "Accept-Encoding": [
            "identity"
          ],
          "Authorization": [
            "bearer <ACCESS_TOKEN>"
          ],
          "User-Agent": [
<<<<<<< HEAD
            "<USER_AGENT> Async PRAW/7.1.1.dev0 asyncprawcore/1.4.0.post1"
=======
            "<USER_AGENT> PRAW/7.1.1.dev0 asyncprawcore/1.4.0.post1"
>>>>>>> 93a04019
          ]
        },
        "method": "POST",
        "uri": "https://oauth.reddit.com/api/submit/?raw_json=1"
      },
      "response": {
        "body": {
<<<<<<< HEAD
          "string": "{\"json\": {\"errors\": [], \"data\": {\"url\": \"https://www.reddit.com/r/<TEST_SUBREDDIT>/comments/hleu2k/post_2/\", \"drafts_count\": 0, \"id\": \"hleu2k\", \"name\": \"t3_hleu2k\"}}}"
=======
          "string": "{\"json\": {\"errors\": [], \"data\": {\"url\": \"https://www.reddit.com/r/<TEST_SUBREDDIT>/comments/hlet1r/post_2/\", \"drafts_count\": 0, \"id\": \"hlet1r\", \"name\": \"t3_hlet1r\"}}}"
>>>>>>> 93a04019
        },
        "headers": {
          "Accept-Ranges": "bytes",
          "Cache-Control": "private, s-maxage=0, max-age=0, must-revalidate, no-store, max-age=0, must-revalidate",
          "Connection": "keep-alive",
          "Content-Length": "163",
          "Content-Type": "application/json; charset=UTF-8",
<<<<<<< HEAD
          "Date": "Sun, 05 Jul 2020 01:57:06 GMT",
          "Expires": "-1",
          "Server": "snooserv",
          "Set-Cookie": "session_tracker=pggldpgklcmjgqmpkh.0.1593914226432.Z0FBQUFBQmZBVE55S0dwVW9ZRWUzaWFfUFZWVGc1NlY2cjJpek9QckZrVXlQd0ZRNVZoNl81OXFlTDNLWl9DaDYtbDhCOUI5OHZjblpHaUZ1cHZKbEtUWDc0aVk4YUlvRURtWmFwS2x6ck51MkpLOVVmd2tHUTZsYThNNWQ3NkpGaGZxRzF5MXUxTUM; Domain=reddit.com; Max-Age=7199; Path=/; expires=Sun, 05-Jul-2020 03:57:06 GMT; secure",
=======
          "Date": "Sun, 05 Jul 2020 01:54:47 GMT",
          "Expires": "-1",
          "Server": "snooserv",
          "Set-Cookie": "session_tracker=aifhkilfpmkqgalhib.0.1593914087108.Z0FBQUFBQmZBVExuVUZRNG96eXVDSHAtczMzSS1nQ2paNWtQWUxuMGRKYXJ1OFh2Q1ZmZE1fOEFnTkNDb1d3bnFYMzdSTUdxeEpOSDdnTzZ0ZG5WRklyZVJfMEs3bVhNbWUwcU1tbko1c0I5Qmtlb3ZQcUhsNm1JcmV2MUZ3MV9vLUsxeC1ydXk4Mi0; Domain=reddit.com; Max-Age=7199; Path=/; expires=Sun, 05-Jul-2020 03:54:47 GMT; secure",
>>>>>>> 93a04019
          "Strict-Transport-Security": "max-age=15552000; includeSubDomains; preload",
          "Via": "1.1 varnish",
          "X-Cache": "MISS",
          "X-Cache-Hits": "0",
          "X-Moose": "majestic",
<<<<<<< HEAD
          "X-Served-By": "cache-mci5946-MCI",
          "X-Timer": "S1593914226.376098,VS0,VE303",
          "x-content-type-options": "nosniff",
          "x-frame-options": "SAMEORIGIN",
          "x-ratelimit-remaining": "188.0",
          "x-ratelimit-reset": "174",
          "x-ratelimit-used": "412",
=======
          "X-Served-By": "cache-mci5937-MCI",
          "X-Timer": "S1593914087.057527,VS0,VE265",
          "x-content-type-options": "nosniff",
          "x-frame-options": "SAMEORIGIN",
          "x-ratelimit-remaining": "322.0",
          "x-ratelimit-reset": "313",
          "x-ratelimit-used": "278",
>>>>>>> 93a04019
          "x-ua-compatible": "IE=edge",
          "x-xss-protection": "1; mode=block"
        },
        "status": {
          "code": 200,
          "message": "OK"
        },
        "url": "https://oauth.reddit.com/api/submit/?raw_json=1"
      }
    },
    {
      "request": {
        "body": [
          [
            "api_type",
            "json"
          ],
          [
            "kind",
            "self"
          ],
          [
            "nsfw",
            false
          ],
          [
            "resubmit",
            true
          ],
          [
            "sendreplies",
            true
          ],
          [
            "spoiler",
            false
          ],
          [
            "sr",
            "<TEST_SUBREDDIT>"
          ],
          [
            "text",
            ""
          ],
          [
            "title",
            "Post #3"
          ],
          [
            "validate_on_submit",
            false
          ]
        ],
        "headers": {
          "Accept-Encoding": [
            "identity"
          ],
          "Authorization": [
            "bearer <ACCESS_TOKEN>"
          ],
          "User-Agent": [
<<<<<<< HEAD
            "<USER_AGENT> Async PRAW/7.1.1.dev0 asyncprawcore/1.4.0.post1"
=======
            "<USER_AGENT> PRAW/7.1.1.dev0 asyncprawcore/1.4.0.post1"
>>>>>>> 93a04019
          ]
        },
        "method": "POST",
        "uri": "https://oauth.reddit.com/api/submit/?raw_json=1"
      },
      "response": {
        "body": {
<<<<<<< HEAD
          "string": "{\"json\": {\"errors\": [], \"data\": {\"url\": \"https://www.reddit.com/r/<TEST_SUBREDDIT>/comments/hleu2o/post_3/\", \"drafts_count\": 0, \"id\": \"hleu2o\", \"name\": \"t3_hleu2o\"}}}"
=======
          "string": "{\"json\": {\"errors\": [], \"data\": {\"url\": \"https://www.reddit.com/r/<TEST_SUBREDDIT>/comments/hlet1x/post_3/\", \"drafts_count\": 0, \"id\": \"hlet1x\", \"name\": \"t3_hlet1x\"}}}"
>>>>>>> 93a04019
        },
        "headers": {
          "Accept-Ranges": "bytes",
          "Cache-Control": "private, s-maxage=0, max-age=0, must-revalidate, no-store, max-age=0, must-revalidate",
          "Connection": "keep-alive",
          "Content-Length": "163",
          "Content-Type": "application/json; charset=UTF-8",
<<<<<<< HEAD
          "Date": "Sun, 05 Jul 2020 01:57:06 GMT",
          "Expires": "-1",
          "Server": "snooserv",
          "Set-Cookie": "session_tracker=pggldpgklcmjgqmpkh.0.1593914226765.Z0FBQUFBQmZBVE55SkxBY3I5UE91emp0MFZBN2RvUHhmSnpOWDE2QWVOTEZUSlB6TURCdUFkai05VllaMlg3dHd6TnMwTjlGRmw2dlFNNzVuczk0bHNRMWhuNFA2dU1VQzM0ajJLVUprQ0tGWWowY2NmOXp0N0FtNzRyM3VXVUloMldfSTNBLXloRjg; Domain=reddit.com; Max-Age=7199; Path=/; expires=Sun, 05-Jul-2020 03:57:06 GMT; secure",
=======
          "Date": "Sun, 05 Jul 2020 01:54:47 GMT",
          "Expires": "-1",
          "Server": "snooserv",
          "Set-Cookie": "session_tracker=aifhkilfpmkqgalhib.0.1593914087404.Z0FBQUFBQmZBVExuV0pfdkhteEtGamJLbm1mU0NsVGpTSXNLOXFFYzMyUzVuZ1lqMU1XQjVPemcyOEM4V2MwNmJCY2dzWFp2QllMT25jcmVWeHFiM1p0TmE4MjhmNlBIQnFMM0hDVThMekJRUDVObkp5MHFlYjBQZjNRMVhWX0ZzeU1pVHJsbTRPTmo; Domain=reddit.com; Max-Age=7199; Path=/; expires=Sun, 05-Jul-2020 03:54:47 GMT; secure",
>>>>>>> 93a04019
          "Strict-Transport-Security": "max-age=15552000; includeSubDomains; preload",
          "Via": "1.1 varnish",
          "X-Cache": "MISS",
          "X-Cache-Hits": "0",
          "X-Moose": "majestic",
<<<<<<< HEAD
          "X-Served-By": "cache-mci5946-MCI",
          "X-Timer": "S1593914227.698700,VS0,VE276",
          "x-content-type-options": "nosniff",
          "x-frame-options": "SAMEORIGIN",
          "x-ratelimit-remaining": "187.0",
          "x-ratelimit-reset": "174",
          "x-ratelimit-used": "413",
          "x-ua-compatible": "IE=edge",
          "x-xss-protection": "1; mode=block"
        },
        "status": {
          "code": 200,
          "message": "OK"
        },
        "url": "https://oauth.reddit.com/api/submit/?raw_json=1"
      }
    },
    {
      "request": {
        "body": null,
        "headers": {
          "Accept-Encoding": [
            "identity"
          ],
          "Authorization": [
            "bearer <ACCESS_TOKEN>"
          ],
          "User-Agent": [
            "<USER_AGENT> Async PRAW/7.1.1.dev0 asyncprawcore/1.4.0.post1"
          ]
=======
          "X-Served-By": "cache-mci5937-MCI",
          "X-Timer": "S1593914087.341106,VS0,VE250",
          "x-content-type-options": "nosniff",
          "x-frame-options": "SAMEORIGIN",
          "x-ratelimit-remaining": "321.0",
          "x-ratelimit-reset": "313",
          "x-ratelimit-used": "279",
          "x-ua-compatible": "IE=edge",
          "x-xss-protection": "1; mode=block"
>>>>>>> 93a04019
        },
        "method": "GET",
        "uri": "https://oauth.reddit.com/comments/hleu2a/?limit=2048&sort=confidence&raw_json=1"
      },
      "response": {
        "body": {
          "string": "[{\"kind\": \"Listing\", \"data\": {\"modhash\": null, \"dist\": 1, \"children\": [{\"kind\": \"t3\", \"data\": {\"author_flair_background_color\": null, \"approved_at_utc\": null, \"subreddit\": \"<TEST_SUBREDDIT>\", \"selftext\": \"\", \"user_reports\": [], \"saved\": false, \"mod_reason_title\": null, \"gilded\": 0, \"clicked\": false, \"title\": \"Post #0\", \"link_flair_richtext\": [], \"subreddit_name_prefixed\": \"r/<TEST_SUBREDDIT>\", \"hidden\": false, \"pwls\": null, \"link_flair_css_class\": null, \"downs\": 0, \"thumbnail_height\": null, \"top_awarded_type\": null, \"parent_whitelist_status\": null, \"hide_score\": false, \"name\": \"t3_hleu2a\", \"quarantine\": false, \"link_flair_text_color\": \"dark\", \"upvote_ratio\": 1.0, \"ignore_reports\": false, \"subreddit_type\": \"public\", \"ups\": 1, \"total_awards_received\": 0, \"media_embed\": {}, \"thumbnail_width\": null, \"author_flair_template_id\": null, \"is_original_content\": false, \"author_fullname\": \"t2_o77bz\", \"secure_media\": null, \"is_reddit_media_domain\": false, \"is_meta\": false, \"category\": null, \"secure_media_embed\": {}, \"link_flair_text\": null, \"can_mod_post\": true, \"score\": 1, \"approved_by\": null, \"author_premium\": true, \"thumbnail\": \"self\", \"edited\": false, \"author_flair_css_class\": null, \"author_flair_richtext\": [], \"gildings\": {}, \"content_categories\": null, \"is_self\": true, \"mod_note\": null, \"created\": 1593943025.0, \"link_flair_type\": \"text\", \"wls\": null, \"removed_by_category\": null, \"banned_by\": null, \"author_flair_type\": \"text\", \"domain\": \"self.<TEST_SUBREDDIT>\", \"allow_live_comments\": false, \"selftext_html\": null, \"likes\": true, \"suggested_sort\": null, \"banned_at_utc\": null, \"view_count\": null, \"archived\": false, \"no_follow\": false, \"spam\": false, \"is_crosspostable\": true, \"pinned\": false, \"over_18\": false, \"all_awardings\": [], \"awarders\": [], \"media_only\": false, \"can_gild\": false, \"removed\": false, \"spoiler\": false, \"locked\": false, \"author_flair_text\": null, \"treatment_tags\": [], \"rte_mode\": \"markdown\", \"visited\": false, \"removed_by\": null, \"num_reports\": 0, \"distinguished\": null, \"subreddit_id\": \"t5_7ss0q\", \"mod_reason_by\": null, \"removal_reason\": null, \"link_flair_background_color\": \"\", \"id\": \"hleu2a\", \"is_robot_indexable\": true, \"num_duplicates\": 0, \"report_reasons\": [], \"author\": \"<TEST_SUBREDDIT>\", \"discussion_type\": null, \"num_comments\": 1, \"send_replies\": true, \"media\": null, \"contest_mode\": false, \"author_patreon_flair\": false, \"approved\": false, \"author_flair_text_color\": null, \"permalink\": \"/r/<TEST_SUBREDDIT>/comments/hleu2a/post_0/\", \"whitelist_status\": null, \"stickied\": false, \"url\": \"https://www.reddit.com/r/<TEST_SUBREDDIT>/comments/hleu2a/post_0/\", \"subreddit_subscribers\": 13, \"created_utc\": 1593914225.0, \"num_crossposts\": 0, \"mod_reports\": [], \"is_video\": false}}], \"after\": null, \"before\": null}}, {\"kind\": \"Listing\", \"data\": {\"modhash\": null, \"dist\": null, \"children\": [], \"after\": null, \"before\": null}}]"
        },
        "headers": {
          "Accept-Ranges": "bytes",
          "Cache-Control": "private, s-maxage=0, max-age=0, must-revalidate, no-store, max-age=0, must-revalidate",
          "Connection": "keep-alive",
          "Content-Length": "2848",
          "Content-Type": "application/json; charset=UTF-8",
          "Date": "Sun, 05 Jul 2020 01:57:07 GMT",
          "Expires": "-1",
          "Server": "snooserv",
          "Set-Cookie": "session_tracker=pggldpgklcmjgqmpkh.0.1593914227059.Z0FBQUFBQmZBVE56RHZwUDFmU2xNUDBvc19VQXZrYmM4eUQzS3NYYkVuMFB3MFlmdEFvdWJ2MXd2bzB1SFZkbVZBYUx6WnpQS1N1NjlURWZ0RlpwSnFlNjJOaWxUU2luOGgxU3Q5TXd3QzRmSG5NVHM1OVpUS2pjRzJGMXhfNDFEeUpCazlMYTlDdzk; Domain=reddit.com; Max-Age=7199; Path=/; expires=Sun, 05-Jul-2020 03:57:07 GMT; secure; SameSite=None; Secure",
          "Strict-Transport-Security": "max-age=15552000; includeSubDomains; preload",
          "Vary": "accept-encoding",
          "Via": "1.1 varnish",
          "X-Cache": "MISS",
          "X-Cache-Hits": "0",
          "X-Moose": "majestic",
          "X-Served-By": "cache-mci5946-MCI",
          "X-Timer": "S1593914227.994712,VS0,VE169",
          "x-content-type-options": "nosniff",
          "x-frame-options": "SAMEORIGIN",
          "x-ratelimit-remaining": "186.0",
          "x-ratelimit-reset": "173",
          "x-ratelimit-used": "414",
          "x-ua-compatible": "IE=edge",
          "x-xss-protection": "1; mode=block"
        },
        "status": {
          "code": 200,
          "message": "OK"
        },
<<<<<<< HEAD
        "url": "https://oauth.reddit.com/comments/hleu2a/?limit=2048&sort=confidence&raw_json=1"
=======
        "url": "https://oauth.reddit.com/api/submit/?raw_json=1"
>>>>>>> 93a04019
      }
    },
    {
      "request": {
        "body": null,
<<<<<<< HEAD
        "headers": {
          "Accept-Encoding": [
            "identity"
          ],
          "Authorization": [
            "bearer <ACCESS_TOKEN>"
          ],
          "User-Agent": [
            "<USER_AGENT> Async PRAW/7.1.1.dev0 asyncprawcore/1.4.0.post1"
          ]
        },
        "method": "GET",
        "uri": "https://oauth.reddit.com/comments/hleu2g/?limit=2048&sort=confidence&raw_json=1"
      },
      "response": {
        "body": {
          "string": "[{\"kind\": \"Listing\", \"data\": {\"modhash\": null, \"dist\": 1, \"children\": [{\"kind\": \"t3\", \"data\": {\"author_flair_background_color\": null, \"approved_at_utc\": null, \"subreddit\": \"<TEST_SUBREDDIT>\", \"selftext\": \"\", \"user_reports\": [], \"saved\": false, \"mod_reason_title\": null, \"gilded\": 0, \"clicked\": false, \"title\": \"Post #1\", \"link_flair_richtext\": [], \"subreddit_name_prefixed\": \"r/<TEST_SUBREDDIT>\", \"hidden\": false, \"pwls\": null, \"link_flair_css_class\": null, \"downs\": 0, \"thumbnail_height\": null, \"top_awarded_type\": null, \"parent_whitelist_status\": null, \"hide_score\": false, \"name\": \"t3_hleu2g\", \"quarantine\": false, \"link_flair_text_color\": \"dark\", \"upvote_ratio\": 1.0, \"ignore_reports\": false, \"subreddit_type\": \"public\", \"ups\": 1, \"total_awards_received\": 0, \"media_embed\": {}, \"thumbnail_width\": null, \"author_flair_template_id\": null, \"is_original_content\": false, \"author_fullname\": \"t2_o77bz\", \"secure_media\": null, \"is_reddit_media_domain\": false, \"is_meta\": false, \"category\": null, \"secure_media_embed\": {}, \"link_flair_text\": null, \"can_mod_post\": true, \"score\": 1, \"approved_by\": null, \"author_premium\": true, \"thumbnail\": \"self\", \"edited\": false, \"author_flair_css_class\": null, \"author_flair_richtext\": [], \"gildings\": {}, \"content_categories\": null, \"is_self\": true, \"mod_note\": null, \"created\": 1593943026.0, \"link_flair_type\": \"text\", \"wls\": null, \"removed_by_category\": null, \"banned_by\": null, \"author_flair_type\": \"text\", \"domain\": \"self.<TEST_SUBREDDIT>\", \"allow_live_comments\": false, \"selftext_html\": null, \"likes\": true, \"suggested_sort\": null, \"banned_at_utc\": null, \"view_count\": null, \"archived\": false, \"no_follow\": false, \"spam\": false, \"is_crosspostable\": true, \"pinned\": false, \"over_18\": false, \"all_awardings\": [], \"awarders\": [], \"media_only\": false, \"can_gild\": false, \"removed\": false, \"spoiler\": false, \"locked\": false, \"author_flair_text\": null, \"treatment_tags\": [], \"rte_mode\": \"markdown\", \"visited\": false, \"removed_by\": null, \"num_reports\": 0, \"distinguished\": null, \"subreddit_id\": \"t5_7ss0q\", \"mod_reason_by\": null, \"removal_reason\": null, \"link_flair_background_color\": \"\", \"id\": \"hleu2g\", \"is_robot_indexable\": true, \"num_duplicates\": 0, \"report_reasons\": [], \"author\": \"<TEST_SUBREDDIT>\", \"discussion_type\": null, \"num_comments\": 1, \"send_replies\": true, \"media\": null, \"contest_mode\": false, \"author_patreon_flair\": false, \"approved\": false, \"author_flair_text_color\": null, \"permalink\": \"/r/<TEST_SUBREDDIT>/comments/hleu2g/post_1/\", \"whitelist_status\": null, \"stickied\": false, \"url\": \"https://www.reddit.com/r/<TEST_SUBREDDIT>/comments/hleu2g/post_1/\", \"subreddit_subscribers\": 13, \"created_utc\": 1593914226.0, \"num_crossposts\": 0, \"mod_reports\": [], \"is_video\": false}}], \"after\": null, \"before\": null}}, {\"kind\": \"Listing\", \"data\": {\"modhash\": null, \"dist\": null, \"children\": [], \"after\": null, \"before\": null}}]"
        },
        "headers": {
          "Accept-Ranges": "bytes",
          "Cache-Control": "private, s-maxage=0, max-age=0, must-revalidate, no-store, max-age=0, must-revalidate",
          "Connection": "keep-alive",
          "Content-Length": "2848",
          "Content-Type": "application/json; charset=UTF-8",
          "Date": "Sun, 05 Jul 2020 01:57:07 GMT",
          "Expires": "-1",
          "Server": "snooserv",
          "Set-Cookie": "session_tracker=pggldpgklcmjgqmpkh.0.1593914227243.Z0FBQUFBQmZBVE56Y3pYR2EzNHE0QS0zTjhhS2VkNExFTEdGb3k4aDJZZkpraExNUk5WaUd1bEh6VEFFY3lncEV0TzJOeTZsMUxQalFaUjVQVlViOGdKQjFBaUY3c3lJSWRkMXRpMzNWUUQzVllpd2dYQ2ZpVWNSM29GeTBrMEF3U3lKdW5mZENpclE; Domain=reddit.com; Max-Age=7199; Path=/; expires=Sun, 05-Jul-2020 03:57:07 GMT; secure; SameSite=None; Secure",
          "Strict-Transport-Security": "max-age=15552000; includeSubDomains; preload",
          "Vary": "accept-encoding",
          "Via": "1.1 varnish",
          "X-Cache": "MISS",
          "X-Cache-Hits": "0",
          "X-Moose": "majestic",
          "X-Served-By": "cache-mci5946-MCI",
          "X-Timer": "S1593914227.185059,VS0,VE142",
          "x-content-type-options": "nosniff",
          "x-frame-options": "SAMEORIGIN",
          "x-ratelimit-remaining": "185.0",
          "x-ratelimit-reset": "173",
          "x-ratelimit-used": "415",
          "x-ua-compatible": "IE=edge",
          "x-xss-protection": "1; mode=block"
        },
        "status": {
          "code": 200,
          "message": "OK"
        },
        "url": "https://oauth.reddit.com/comments/hleu2g/?limit=2048&sort=confidence&raw_json=1"
      }
    },
    {
      "request": {
        "body": null,
        "headers": {
=======
        "headers": {
>>>>>>> 93a04019
          "Accept-Encoding": [
            "identity"
          ],
          "Authorization": [
            "bearer <ACCESS_TOKEN>"
          ],
<<<<<<< HEAD
          "User-Agent": [
            "<USER_AGENT> Async PRAW/7.1.1.dev0 asyncprawcore/1.4.0.post1"
          ]
        },
        "method": "GET",
        "uri": "https://oauth.reddit.com/comments/hleu2k/?limit=2048&sort=confidence&raw_json=1"
      },
      "response": {
        "body": {
          "string": "[{\"kind\": \"Listing\", \"data\": {\"modhash\": null, \"dist\": 1, \"children\": [{\"kind\": \"t3\", \"data\": {\"author_flair_background_color\": null, \"approved_at_utc\": null, \"subreddit\": \"<TEST_SUBREDDIT>\", \"selftext\": \"\", \"user_reports\": [], \"saved\": false, \"mod_reason_title\": null, \"gilded\": 0, \"clicked\": false, \"title\": \"Post #2\", \"link_flair_richtext\": [], \"subreddit_name_prefixed\": \"r/<TEST_SUBREDDIT>\", \"hidden\": false, \"pwls\": null, \"link_flair_css_class\": null, \"downs\": 0, \"thumbnail_height\": null, \"top_awarded_type\": null, \"parent_whitelist_status\": null, \"hide_score\": false, \"name\": \"t3_hleu2k\", \"quarantine\": false, \"link_flair_text_color\": \"dark\", \"upvote_ratio\": 1.0, \"ignore_reports\": false, \"subreddit_type\": \"public\", \"ups\": 1, \"total_awards_received\": 0, \"media_embed\": {}, \"thumbnail_width\": null, \"author_flair_template_id\": null, \"is_original_content\": false, \"author_fullname\": \"t2_o77bz\", \"secure_media\": null, \"is_reddit_media_domain\": false, \"is_meta\": false, \"category\": null, \"secure_media_embed\": {}, \"link_flair_text\": null, \"can_mod_post\": true, \"score\": 1, \"approved_by\": null, \"author_premium\": true, \"thumbnail\": \"self\", \"edited\": false, \"author_flair_css_class\": null, \"author_flair_richtext\": [], \"gildings\": {}, \"content_categories\": null, \"is_self\": true, \"mod_note\": null, \"created\": 1593943026.0, \"link_flair_type\": \"text\", \"wls\": null, \"removed_by_category\": null, \"banned_by\": null, \"author_flair_type\": \"text\", \"domain\": \"self.<TEST_SUBREDDIT>\", \"allow_live_comments\": false, \"selftext_html\": null, \"likes\": true, \"suggested_sort\": null, \"banned_at_utc\": null, \"view_count\": null, \"archived\": false, \"no_follow\": false, \"spam\": false, \"is_crosspostable\": true, \"pinned\": false, \"over_18\": false, \"all_awardings\": [], \"awarders\": [], \"media_only\": false, \"can_gild\": false, \"removed\": false, \"spoiler\": false, \"locked\": false, \"author_flair_text\": null, \"treatment_tags\": [], \"rte_mode\": \"markdown\", \"visited\": false, \"removed_by\": null, \"num_reports\": 0, \"distinguished\": null, \"subreddit_id\": \"t5_7ss0q\", \"mod_reason_by\": null, \"removal_reason\": null, \"link_flair_background_color\": \"\", \"id\": \"hleu2k\", \"is_robot_indexable\": true, \"num_duplicates\": 0, \"report_reasons\": [], \"author\": \"<TEST_SUBREDDIT>\", \"discussion_type\": null, \"num_comments\": 1, \"send_replies\": true, \"media\": null, \"contest_mode\": false, \"author_patreon_flair\": false, \"approved\": false, \"author_flair_text_color\": null, \"permalink\": \"/r/<TEST_SUBREDDIT>/comments/hleu2k/post_2/\", \"whitelist_status\": null, \"stickied\": false, \"url\": \"https://www.reddit.com/r/<TEST_SUBREDDIT>/comments/hleu2k/post_2/\", \"subreddit_subscribers\": 13, \"created_utc\": 1593914226.0, \"num_crossposts\": 0, \"mod_reports\": [], \"is_video\": false}}], \"after\": null, \"before\": null}}, {\"kind\": \"Listing\", \"data\": {\"modhash\": null, \"dist\": null, \"children\": [], \"after\": null, \"before\": null}}]"
        },
        "headers": {
          "Accept-Ranges": "bytes",
          "Cache-Control": "private, s-maxage=0, max-age=0, must-revalidate, no-store, max-age=0, must-revalidate",
          "Connection": "keep-alive",
          "Content-Length": "2848",
          "Content-Type": "application/json; charset=UTF-8",
          "Date": "Sun, 05 Jul 2020 01:57:07 GMT",
          "Expires": "-1",
          "Server": "snooserv",
          "Set-Cookie": "session_tracker=pggldpgklcmjgqmpkh.0.1593914227404.Z0FBQUFBQmZBVE56MDE3a1RBX1VJSzlZZzhUSlZLNElLeHBLa0pQS0FIWTY0a1loUGVfTHV2aVplMk1BVG4wcW9QYzF6eVpuNWtZWHRBNjZUTDU4OExsT0dIM3ppQkgwUFFMT0U0NjhnaGxFT1N5a3JhRlUyNkRHR28yTXVXWEJoMm0tMU1UNWhUeVo; Domain=reddit.com; Max-Age=7199; Path=/; expires=Sun, 05-Jul-2020 03:57:07 GMT; secure; SameSite=None; Secure",
          "Strict-Transport-Security": "max-age=15552000; includeSubDomains; preload",
          "Vary": "accept-encoding",
          "Via": "1.1 varnish",
          "X-Cache": "MISS",
          "X-Cache-Hits": "0",
          "X-Moose": "majestic",
          "X-Served-By": "cache-mci5946-MCI",
          "X-Timer": "S1593914227.347482,VS0,VE154",
          "x-content-type-options": "nosniff",
          "x-frame-options": "SAMEORIGIN",
          "x-ratelimit-remaining": "184.0",
          "x-ratelimit-reset": "173",
          "x-ratelimit-used": "416",
          "x-ua-compatible": "IE=edge",
          "x-xss-protection": "1; mode=block"
        },
        "status": {
          "code": 200,
          "message": "OK"
        },
        "url": "https://oauth.reddit.com/comments/hleu2k/?limit=2048&sort=confidence&raw_json=1"
      }
    },
    {
      "request": {
        "body": null,
        "headers": {
          "Accept-Encoding": [
            "identity"
          ],
          "Authorization": [
            "bearer <ACCESS_TOKEN>"
          ],
          "User-Agent": [
            "<USER_AGENT> Async PRAW/7.1.1.dev0 asyncprawcore/1.4.0.post1"
          ]
        },
        "method": "GET",
        "uri": "https://oauth.reddit.com/comments/hleu2o/?limit=2048&sort=confidence&raw_json=1"
      },
      "response": {
        "body": {
          "string": "[{\"kind\": \"Listing\", \"data\": {\"modhash\": null, \"dist\": 1, \"children\": [{\"kind\": \"t3\", \"data\": {\"author_flair_background_color\": null, \"approved_at_utc\": null, \"subreddit\": \"<TEST_SUBREDDIT>\", \"selftext\": \"\", \"user_reports\": [], \"saved\": false, \"mod_reason_title\": null, \"gilded\": 0, \"clicked\": false, \"title\": \"Post #3\", \"link_flair_richtext\": [], \"subreddit_name_prefixed\": \"r/<TEST_SUBREDDIT>\", \"hidden\": false, \"pwls\": null, \"link_flair_css_class\": null, \"downs\": 0, \"thumbnail_height\": null, \"top_awarded_type\": null, \"parent_whitelist_status\": null, \"hide_score\": false, \"name\": \"t3_hleu2o\", \"quarantine\": false, \"link_flair_text_color\": \"dark\", \"upvote_ratio\": 1.0, \"ignore_reports\": false, \"subreddit_type\": \"public\", \"ups\": 1, \"total_awards_received\": 0, \"media_embed\": {}, \"thumbnail_width\": null, \"author_flair_template_id\": null, \"is_original_content\": false, \"author_fullname\": \"t2_o77bz\", \"secure_media\": null, \"is_reddit_media_domain\": false, \"is_meta\": false, \"category\": null, \"secure_media_embed\": {}, \"link_flair_text\": null, \"can_mod_post\": true, \"score\": 1, \"approved_by\": null, \"author_premium\": true, \"thumbnail\": \"self\", \"edited\": false, \"author_flair_css_class\": null, \"author_flair_richtext\": [], \"gildings\": {}, \"content_categories\": null, \"is_self\": true, \"mod_note\": null, \"created\": 1593943026.0, \"link_flair_type\": \"text\", \"wls\": null, \"removed_by_category\": null, \"banned_by\": null, \"author_flair_type\": \"text\", \"domain\": \"self.<TEST_SUBREDDIT>\", \"allow_live_comments\": false, \"selftext_html\": null, \"likes\": true, \"suggested_sort\": null, \"banned_at_utc\": null, \"view_count\": null, \"archived\": false, \"no_follow\": false, \"spam\": false, \"is_crosspostable\": true, \"pinned\": false, \"over_18\": false, \"all_awardings\": [], \"awarders\": [], \"media_only\": false, \"can_gild\": false, \"removed\": false, \"spoiler\": false, \"locked\": false, \"author_flair_text\": null, \"treatment_tags\": [], \"rte_mode\": \"markdown\", \"visited\": false, \"removed_by\": null, \"num_reports\": 0, \"distinguished\": null, \"subreddit_id\": \"t5_7ss0q\", \"mod_reason_by\": null, \"removal_reason\": null, \"link_flair_background_color\": \"\", \"id\": \"hleu2o\", \"is_robot_indexable\": true, \"num_duplicates\": 0, \"report_reasons\": [], \"author\": \"<TEST_SUBREDDIT>\", \"discussion_type\": null, \"num_comments\": 1, \"send_replies\": true, \"media\": null, \"contest_mode\": false, \"author_patreon_flair\": false, \"approved\": false, \"author_flair_text_color\": null, \"permalink\": \"/r/<TEST_SUBREDDIT>/comments/hleu2o/post_3/\", \"whitelist_status\": null, \"stickied\": false, \"url\": \"https://www.reddit.com/r/<TEST_SUBREDDIT>/comments/hleu2o/post_3/\", \"subreddit_subscribers\": 13, \"created_utc\": 1593914226.0, \"num_crossposts\": 0, \"mod_reports\": [], \"is_video\": false}}], \"after\": null, \"before\": null}}, {\"kind\": \"Listing\", \"data\": {\"modhash\": null, \"dist\": null, \"children\": [], \"after\": null, \"before\": null}}]"
        },
        "headers": {
          "Accept-Ranges": "bytes",
          "Cache-Control": "private, s-maxage=0, max-age=0, must-revalidate, no-store, max-age=0, must-revalidate",
          "Connection": "keep-alive",
          "Content-Length": "2848",
          "Content-Type": "application/json; charset=UTF-8",
          "Date": "Sun, 05 Jul 2020 01:57:07 GMT",
          "Expires": "-1",
          "Server": "snooserv",
          "Set-Cookie": "session_tracker=pggldpgklcmjgqmpkh.0.1593914227576.Z0FBQUFBQmZBVE56dlY5dzVfOF8yV0J2OHRNbk4zUmFrblpHT2dYRGNrNjZJQmNyM3VMZVFLQnhUVnR0UGd6TTNOckFCV3N3MHBHaTBYTVBHNGdNRW52cmRaZ09iTnRYUHhZVTVCOXB5bkZUWUNfN1BQMkJHMXN6cU5sNDdFUFV0bkFpaF9HclJnRWU; Domain=reddit.com; Max-Age=7199; Path=/; expires=Sun, 05-Jul-2020 03:57:07 GMT; secure; SameSite=None; Secure",
          "Strict-Transport-Security": "max-age=15552000; includeSubDomains; preload",
          "Vary": "accept-encoding",
          "Via": "1.1 varnish",
          "X-Cache": "MISS",
          "X-Cache-Hits": "0",
          "X-Moose": "majestic",
          "X-Served-By": "cache-mci5946-MCI",
          "X-Timer": "S1593914228.521174,VS0,VE134",
          "x-content-type-options": "nosniff",
          "x-frame-options": "SAMEORIGIN",
          "x-ratelimit-remaining": "183.0",
          "x-ratelimit-reset": "173",
          "x-ratelimit-used": "417",
          "x-ua-compatible": "IE=edge",
          "x-xss-protection": "1; mode=block"
        },
        "status": {
          "code": 200,
          "message": "OK"
        },
        "url": "https://oauth.reddit.com/comments/hleu2o/?limit=2048&sort=confidence&raw_json=1"
      }
    },
    {
      "request": {
        "body": [
          [
            "api_type",
            "json"
          ],
          [
            "collection_id",
            "3aa31024-711b-46b2-9514-3fd50619f6e8"
          ],
          [
            "link_fullname",
            "t3_hleu2a"
          ]
        ],
        "headers": {
          "Accept-Encoding": [
            "identity"
          ],
          "Authorization": [
            "bearer <ACCESS_TOKEN>"
          ],
          "User-Agent": [
            "<USER_AGENT> Async PRAW/7.1.1.dev0 asyncprawcore/1.4.0.post1"
=======
          "User-Agent": [
            "<USER_AGENT> PRAW/7.1.1.dev0 asyncprawcore/1.4.0.post1"
>>>>>>> 93a04019
          ]
        },
        "method": "GET",
        "uri": "https://oauth.reddit.com/comments/hlet1l/?limit=2048&sort=confidence&raw_json=1"
      },
      "response": {
        "body": {
<<<<<<< HEAD
          "string": "{\"json\": {\"errors\": []}}"
=======
          "string": "[{\"kind\": \"Listing\", \"data\": {\"modhash\": null, \"dist\": 1, \"children\": [{\"kind\": \"t3\", \"data\": {\"author_flair_background_color\": null, \"approved_at_utc\": null, \"subreddit\": \"<TEST_SUBREDDIT>\", \"selftext\": \"\", \"user_reports\": [], \"saved\": false, \"mod_reason_title\": null, \"gilded\": 0, \"clicked\": false, \"title\": \"Post #0\", \"link_flair_richtext\": [], \"subreddit_name_prefixed\": \"r/<TEST_SUBREDDIT>\", \"hidden\": false, \"pwls\": null, \"link_flair_css_class\": null, \"downs\": 0, \"thumbnail_height\": null, \"top_awarded_type\": null, \"parent_whitelist_status\": null, \"hide_score\": false, \"name\": \"t3_hlet1l\", \"quarantine\": false, \"link_flair_text_color\": \"dark\", \"upvote_ratio\": 1.0, \"ignore_reports\": false, \"subreddit_type\": \"public\", \"ups\": 1, \"total_awards_received\": 0, \"media_embed\": {}, \"thumbnail_width\": null, \"author_flair_template_id\": null, \"is_original_content\": false, \"author_fullname\": \"t2_o77bz\", \"secure_media\": null, \"is_reddit_media_domain\": false, \"is_meta\": false, \"category\": null, \"secure_media_embed\": {}, \"link_flair_text\": null, \"can_mod_post\": true, \"score\": 1, \"approved_by\": null, \"author_premium\": true, \"thumbnail\": \"self\", \"edited\": false, \"author_flair_css_class\": null, \"author_flair_richtext\": [], \"gildings\": {}, \"content_categories\": null, \"is_self\": true, \"mod_note\": null, \"created\": 1593942886.0, \"link_flair_type\": \"text\", \"wls\": null, \"removed_by_category\": null, \"banned_by\": null, \"author_flair_type\": \"text\", \"domain\": \"self.<TEST_SUBREDDIT>\", \"allow_live_comments\": false, \"selftext_html\": null, \"likes\": true, \"suggested_sort\": null, \"banned_at_utc\": null, \"view_count\": null, \"archived\": false, \"no_follow\": false, \"spam\": false, \"is_crosspostable\": true, \"pinned\": false, \"over_18\": false, \"all_awardings\": [], \"awarders\": [], \"media_only\": false, \"can_gild\": false, \"removed\": false, \"spoiler\": false, \"locked\": false, \"author_flair_text\": null, \"treatment_tags\": [], \"rte_mode\": \"markdown\", \"visited\": false, \"removed_by\": null, \"num_reports\": 0, \"distinguished\": null, \"subreddit_id\": \"t5_7ss0q\", \"mod_reason_by\": null, \"removal_reason\": null, \"link_flair_background_color\": \"\", \"id\": \"hlet1l\", \"is_robot_indexable\": true, \"num_duplicates\": 0, \"report_reasons\": [], \"author\": \"<TEST_SUBREDDIT>\", \"discussion_type\": null, \"num_comments\": 1, \"send_replies\": true, \"media\": null, \"contest_mode\": false, \"author_patreon_flair\": false, \"approved\": false, \"author_flair_text_color\": null, \"permalink\": \"/r/<TEST_SUBREDDIT>/comments/hlet1l/post_0/\", \"whitelist_status\": null, \"stickied\": false, \"url\": \"https://www.reddit.com/r/<TEST_SUBREDDIT>/comments/hlet1l/post_0/\", \"subreddit_subscribers\": 13, \"created_utc\": 1593914086.0, \"num_crossposts\": 0, \"mod_reports\": [], \"is_video\": false}}], \"after\": null, \"before\": null}}, {\"kind\": \"Listing\", \"data\": {\"modhash\": null, \"dist\": null, \"children\": [], \"after\": null, \"before\": null}}]"
>>>>>>> 93a04019
        },
        "headers": {
          "Accept-Ranges": "bytes",
          "Cache-Control": "private, s-maxage=0, max-age=0, must-revalidate, no-store, max-age=0, must-revalidate",
          "Connection": "keep-alive",
<<<<<<< HEAD
          "Content-Length": "24",
          "Content-Type": "application/json; charset=UTF-8",
          "Date": "Sun, 05 Jul 2020 01:57:07 GMT",
          "Expires": "-1",
          "Server": "snooserv",
          "Set-Cookie": "session_tracker=pggldpgklcmjgqmpkh.0.1593914227739.Z0FBQUFBQmZBVE56VEVDeGl6ZjB2eW5wWTZZMkUwdmI2emtRN3JabGZ4cmFmbzh6azZtVjIwZjdxd3NhTnVIeW9uTmpMSjZPMXI3RllJN3hiaFlObDFfdTJqWVJYT2h5cHhob05vS0QxWnNWZmF0bFI1MHk3czRQX2tXVEI4U0ZjZzc3RXFzX3JJdFU; Domain=reddit.com; Max-Age=7199; Path=/; expires=Sun, 05-Jul-2020 03:57:07 GMT; secure",
          "Strict-Transport-Security": "max-age=15552000; includeSubDomains; preload",
=======
          "Content-Length": "2848",
          "Content-Type": "application/json; charset=UTF-8",
          "Date": "Sun, 05 Jul 2020 01:54:47 GMT",
          "Expires": "-1",
          "Server": "snooserv",
          "Set-Cookie": "session_tracker=aifhkilfpmkqgalhib.0.1593914087663.Z0FBQUFBQmZBVExucTBIdGs3ZDJVbFM1N0hQR2ZERmdsdUN3cEpEdHpidHJOdHJUblkyWWVxX0VmWktXbFpMeVZFZHJfMGhHc3c1VGc5UDFlRE9LMHY4ZDNUX3JGb3diY1R5c0Uyenl6RHh6SElKbDV4SzFSb2V6RTRrckp0T1RHYjlNRWhYQ2RHclE; Domain=reddit.com; Max-Age=7199; Path=/; expires=Sun, 05-Jul-2020 03:54:47 GMT; secure; SameSite=None; Secure",
          "Strict-Transport-Security": "max-age=15552000; includeSubDomains; preload",
          "Vary": "accept-encoding",
>>>>>>> 93a04019
          "Via": "1.1 varnish",
          "X-Cache": "MISS",
          "X-Cache-Hits": "0",
          "X-Moose": "majestic",
<<<<<<< HEAD
          "X-Served-By": "cache-mci5946-MCI",
          "X-Timer": "S1593914228.677449,VS0,VE190",
          "x-content-type-options": "nosniff",
          "x-frame-options": "SAMEORIGIN",
          "x-ratelimit-remaining": "182.0",
          "x-ratelimit-reset": "173",
          "x-ratelimit-used": "418",
          "x-ua-compatible": "IE=edge",
          "x-xss-protection": "1; mode=block"
        },
        "status": {
          "code": 200,
          "message": "OK"
        },
        "url": "https://oauth.reddit.com/api/v1/collections/add_post_to_collection?raw_json=1"
      }
    },
    {
      "request": {
        "body": [
          [
            "api_type",
            "json"
          ],
          [
            "collection_id",
            "3aa31024-711b-46b2-9514-3fd50619f6e8"
          ],
          [
            "link_fullname",
            "t3_hleu2g"
          ]
        ],
        "headers": {
          "Accept-Encoding": [
            "identity"
          ],
          "Authorization": [
            "bearer <ACCESS_TOKEN>"
          ],
          "User-Agent": [
            "<USER_AGENT> Async PRAW/7.1.1.dev0 asyncprawcore/1.4.0.post1"
          ]
=======
          "X-Served-By": "cache-mci5937-MCI",
          "X-Timer": "S1593914088.609899,VS0,VE130",
          "x-content-type-options": "nosniff",
          "x-frame-options": "SAMEORIGIN",
          "x-ratelimit-remaining": "319.0",
          "x-ratelimit-reset": "313",
          "x-ratelimit-used": "281",
          "x-ua-compatible": "IE=edge",
          "x-xss-protection": "1; mode=block"
>>>>>>> 93a04019
        },
        "method": "POST",
        "uri": "https://oauth.reddit.com/api/v1/collections/add_post_to_collection?raw_json=1"
      },
      "response": {
        "body": {
          "string": "{\"json\": {\"errors\": []}}"
        },
        "headers": {
          "Accept-Ranges": "bytes",
          "Cache-Control": "private, s-maxage=0, max-age=0, must-revalidate, no-store, max-age=0, must-revalidate",
          "Connection": "keep-alive",
          "Content-Length": "24",
          "Content-Type": "application/json; charset=UTF-8",
          "Date": "Sun, 05 Jul 2020 01:57:08 GMT",
          "Expires": "-1",
          "Server": "snooserv",
          "Set-Cookie": "session_tracker=pggldpgklcmjgqmpkh.0.1593914227940.Z0FBQUFBQmZBVE4wNHhNZGVocmdWTzRNU3BsMUVkM2lJZmRLaHFOanN4Nld4M21XM2Z2cElJV3FvNmVmdDZwX29JU180d0V2UTl0N3hyTVc3Vm5iU2EyOS14WTRtb0dFNllYV0NDOVVBOUhtVVdqOGRWTktXWkxaT0Z4bm4zVFl5ZF9ka3VIbWdvcTQ; Domain=reddit.com; Max-Age=7199; Path=/; expires=Sun, 05-Jul-2020 03:57:08 GMT; secure",
          "Strict-Transport-Security": "max-age=15552000; includeSubDomains; preload",
          "Via": "1.1 varnish",
          "X-Cache": "MISS",
          "X-Cache-Hits": "0",
          "X-Moose": "majestic",
          "X-Served-By": "cache-mci5946-MCI",
          "X-Timer": "S1593914228.886335,VS0,VE203",
          "x-content-type-options": "nosniff",
          "x-frame-options": "SAMEORIGIN",
          "x-ratelimit-remaining": "181.0",
          "x-ratelimit-reset": "173",
          "x-ratelimit-used": "419",
          "x-ua-compatible": "IE=edge",
          "x-xss-protection": "1; mode=block"
        },
        "status": {
          "code": 200,
          "message": "OK"
        },
        "url": "https://oauth.reddit.com/comments/hlet1l/?limit=2048&sort=confidence&raw_json=1"
      }
    },
    {
      "request": {
<<<<<<< HEAD
        "body": null,
=======
        "body": [
          [
            "api_type",
            "json"
          ],
          [
            "collection_id",
            "3aa31024-711b-46b2-9514-3fd50619f6e8"
          ],
          [
            "link_fullname",
            "t3_hlet1l"
          ]
        ],
>>>>>>> 93a04019
        "headers": {
          "Accept-Encoding": [
            "identity"
          ],
          "Authorization": [
            "bearer <ACCESS_TOKEN>"
          ],
<<<<<<< HEAD
          "User-Agent": [
            "<USER_AGENT> Async PRAW/7.1.1.dev0 asyncprawcore/1.4.0.post1"
          ]
        },
        "method": "GET",
        "uri": "https://oauth.reddit.com/comments/hleu2k/?limit=2048&sort=confidence&raw_json=1"
      },
      "response": {
        "body": {
          "string": "[{\"kind\": \"Listing\", \"data\": {\"modhash\": null, \"dist\": 1, \"children\": [{\"kind\": \"t3\", \"data\": {\"author_flair_background_color\": null, \"approved_at_utc\": null, \"subreddit\": \"<TEST_SUBREDDIT>\", \"selftext\": \"\", \"user_reports\": [], \"saved\": false, \"mod_reason_title\": null, \"gilded\": 0, \"clicked\": false, \"title\": \"Post #2\", \"link_flair_richtext\": [], \"subreddit_name_prefixed\": \"r/<TEST_SUBREDDIT>\", \"hidden\": false, \"pwls\": null, \"link_flair_css_class\": null, \"downs\": 0, \"thumbnail_height\": null, \"top_awarded_type\": null, \"parent_whitelist_status\": null, \"hide_score\": false, \"name\": \"t3_hleu2k\", \"quarantine\": false, \"link_flair_text_color\": \"dark\", \"upvote_ratio\": 1.0, \"ignore_reports\": false, \"subreddit_type\": \"public\", \"ups\": 1, \"total_awards_received\": 0, \"media_embed\": {}, \"thumbnail_width\": null, \"author_flair_template_id\": null, \"is_original_content\": false, \"author_fullname\": \"t2_o77bz\", \"secure_media\": null, \"is_reddit_media_domain\": false, \"is_meta\": false, \"category\": null, \"secure_media_embed\": {}, \"link_flair_text\": null, \"can_mod_post\": true, \"score\": 1, \"approved_by\": null, \"author_premium\": true, \"thumbnail\": \"self\", \"edited\": false, \"author_flair_css_class\": null, \"author_flair_richtext\": [], \"gildings\": {}, \"content_categories\": null, \"is_self\": true, \"mod_note\": null, \"created\": 1593943026.0, \"link_flair_type\": \"text\", \"wls\": null, \"removed_by_category\": null, \"banned_by\": null, \"author_flair_type\": \"text\", \"domain\": \"self.<TEST_SUBREDDIT>\", \"allow_live_comments\": false, \"selftext_html\": null, \"likes\": true, \"suggested_sort\": null, \"banned_at_utc\": null, \"view_count\": null, \"archived\": false, \"no_follow\": false, \"spam\": false, \"is_crosspostable\": true, \"pinned\": false, \"over_18\": false, \"all_awardings\": [], \"awarders\": [], \"media_only\": false, \"can_gild\": false, \"removed\": false, \"spoiler\": false, \"locked\": false, \"author_flair_text\": null, \"treatment_tags\": [], \"rte_mode\": \"markdown\", \"visited\": false, \"removed_by\": null, \"num_reports\": 0, \"distinguished\": null, \"subreddit_id\": \"t5_7ss0q\", \"mod_reason_by\": null, \"removal_reason\": null, \"link_flair_background_color\": \"\", \"id\": \"hleu2k\", \"is_robot_indexable\": true, \"num_duplicates\": 0, \"report_reasons\": [], \"author\": \"<TEST_SUBREDDIT>\", \"discussion_type\": null, \"num_comments\": 1, \"send_replies\": true, \"media\": null, \"contest_mode\": false, \"author_patreon_flair\": false, \"approved\": false, \"author_flair_text_color\": null, \"permalink\": \"/r/<TEST_SUBREDDIT>/comments/hleu2k/post_2/\", \"whitelist_status\": null, \"stickied\": false, \"url\": \"https://www.reddit.com/r/<TEST_SUBREDDIT>/comments/hleu2k/post_2/\", \"subreddit_subscribers\": 13, \"created_utc\": 1593914226.0, \"num_crossposts\": 0, \"mod_reports\": [], \"is_video\": false}}], \"after\": null, \"before\": null}}, {\"kind\": \"Listing\", \"data\": {\"modhash\": null, \"dist\": null, \"children\": [], \"after\": null, \"before\": null}}]"
        },
        "headers": {
          "Accept-Ranges": "bytes",
          "Cache-Control": "private, s-maxage=0, max-age=0, must-revalidate, no-store, max-age=0, must-revalidate",
          "Connection": "keep-alive",
          "Content-Length": "2848",
          "Content-Type": "application/json; charset=UTF-8",
          "Date": "Sun, 05 Jul 2020 01:57:08 GMT",
          "Expires": "-1",
          "Server": "snooserv",
          "Set-Cookie": "session_tracker=pggldpgklcmjgqmpkh.0.1593914228171.Z0FBQUFBQmZBVE4wZXl0SFJHUW1QUDUyZGxwa0RhdGV6WW1vS0p4NlhNUUdrSjhMbm9iNXctOVBxNXZfNmVxcUNsRHR1dW1JLTh1N3JHa05mVlZmQmRrWlpJNXN6VG9iNWdkVUNBbk1hSDNJQUxpZTVvVFZlNVNlTEtzbmI4dW9JNjN1TWlJSTNQNlU; Domain=reddit.com; Max-Age=7199; Path=/; expires=Sun, 05-Jul-2020 03:57:08 GMT; secure; SameSite=None; Secure",
          "Strict-Transport-Security": "max-age=15552000; includeSubDomains; preload",
          "Vary": "accept-encoding",
          "Via": "1.1 varnish",
          "X-Cache": "MISS",
          "X-Cache-Hits": "0",
          "X-Moose": "majestic",
          "X-Served-By": "cache-mci5946-MCI",
          "X-Timer": "S1593914228.108388,VS0,VE154",
          "x-content-type-options": "nosniff",
          "x-frame-options": "SAMEORIGIN",
          "x-ratelimit-remaining": "180.0",
          "x-ratelimit-reset": "172",
          "x-ratelimit-used": "420",
          "x-ua-compatible": "IE=edge",
          "x-xss-protection": "1; mode=block"
        },
        "status": {
          "code": 200,
          "message": "OK"
        },
        "url": "https://oauth.reddit.com/comments/hleu2k/?limit=2048&sort=confidence&raw_json=1"
      }
    },
    {
      "request": {
        "body": [
          [
            "api_type",
            "json"
          ],
          [
            "collection_id",
            "3aa31024-711b-46b2-9514-3fd50619f6e8"
          ],
          [
            "link_fullname",
            "t3_hleu2k"
          ]
        ],
        "headers": {
          "Accept-Encoding": [
            "identity"
          ],
          "Authorization": [
            "bearer <ACCESS_TOKEN>"
          ],
          "User-Agent": [
            "<USER_AGENT> Async PRAW/7.1.1.dev0 asyncprawcore/1.4.0.post1"
=======
          "User-Agent": [
            "<USER_AGENT> PRAW/7.1.1.dev0 asyncprawcore/1.4.0.post1"
>>>>>>> 93a04019
          ]
        },
        "method": "POST",
        "uri": "https://oauth.reddit.com/api/v1/collections/add_post_to_collection?raw_json=1"
      },
      "response": {
        "body": {
          "string": "{\"json\": {\"errors\": []}}"
        },
        "headers": {
          "Accept-Ranges": "bytes",
          "Cache-Control": "private, s-maxage=0, max-age=0, must-revalidate, no-store, max-age=0, must-revalidate",
          "Connection": "keep-alive",
          "Content-Length": "24",
          "Content-Type": "application/json; charset=UTF-8",
<<<<<<< HEAD
          "Date": "Sun, 05 Jul 2020 01:57:08 GMT",
          "Expires": "-1",
          "Server": "snooserv",
          "Set-Cookie": "session_tracker=pggldpgklcmjgqmpkh.0.1593914228338.Z0FBQUFBQmZBVE4wOUtTckZWczA3X1JmckdXQ3RHLUFfLVJ4VktkSlRiUEEwZUpIdnFIVXJNZDFoLUtBRlR3NEUtVV9KeFk4WmU5Z1M5a1d0a0hId2pWemdtTXhnU1RhOHVOVUJkNmhfdGJkODJ2SnVjSkhhNGM1aXVSZFBKRExmN211OWwyazFtMk8; Domain=reddit.com; Max-Age=7199; Path=/; expires=Sun, 05-Jul-2020 03:57:08 GMT; secure",
=======
          "Date": "Sun, 05 Jul 2020 01:54:47 GMT",
          "Expires": "-1",
          "Server": "snooserv",
          "Set-Cookie": "session_tracker=aifhkilfpmkqgalhib.0.1593914087810.Z0FBQUFBQmZBVExuSDZFM3RNNGVQM2YtOWdEa20xMHd4WGFMSFRjVVJERURobVRBZW4zTGx3TTFCV1VfMG5iaGRUbVllU2FuMVJReEtJQUxWaUVOSlpvSDQ2cHlyVUNxMVUyb255X05Cd0w0MFFOeGxFVmhUQTRvQ1Q5azMtY3VpMlE1ZUxRVUlhbWw; Domain=reddit.com; Max-Age=7199; Path=/; expires=Sun, 05-Jul-2020 03:54:47 GMT; secure",
>>>>>>> 93a04019
          "Strict-Transport-Security": "max-age=15552000; includeSubDomains; preload",
          "Via": "1.1 varnish",
          "X-Cache": "MISS",
          "X-Cache-Hits": "0",
          "X-Moose": "majestic",
<<<<<<< HEAD
          "X-Served-By": "cache-mci5946-MCI",
          "X-Timer": "S1593914228.282218,VS0,VE223",
          "x-content-type-options": "nosniff",
          "x-frame-options": "SAMEORIGIN",
          "x-ratelimit-remaining": "179.0",
          "x-ratelimit-reset": "172",
          "x-ratelimit-used": "421",
          "x-ua-compatible": "IE=edge",
          "x-xss-protection": "1; mode=block"
        },
        "status": {
          "code": 200,
          "message": "OK"
        },
        "url": "https://oauth.reddit.com/api/v1/collections/add_post_to_collection?raw_json=1"
      }
    },
    {
      "request": {
        "body": null,
        "headers": {
          "Accept-Encoding": [
            "identity"
          ],
          "Authorization": [
            "bearer <ACCESS_TOKEN>"
          ],
          "User-Agent": [
            "<USER_AGENT> Async PRAW/7.1.1.dev0 asyncprawcore/1.4.0.post1"
          ]
        },
        "method": "GET",
        "uri": "https://oauth.reddit.com/comments/hleu2o/?limit=2048&sort=confidence&raw_json=1"
      },
      "response": {
        "body": {
          "string": "[{\"kind\": \"Listing\", \"data\": {\"modhash\": null, \"dist\": 1, \"children\": [{\"kind\": \"t3\", \"data\": {\"author_flair_background_color\": null, \"approved_at_utc\": null, \"subreddit\": \"<TEST_SUBREDDIT>\", \"selftext\": \"\", \"user_reports\": [], \"saved\": false, \"mod_reason_title\": null, \"gilded\": 0, \"clicked\": false, \"title\": \"Post #3\", \"link_flair_richtext\": [], \"subreddit_name_prefixed\": \"r/<TEST_SUBREDDIT>\", \"hidden\": false, \"pwls\": null, \"link_flair_css_class\": null, \"downs\": 0, \"thumbnail_height\": null, \"top_awarded_type\": null, \"parent_whitelist_status\": null, \"hide_score\": false, \"name\": \"t3_hleu2o\", \"quarantine\": false, \"link_flair_text_color\": \"dark\", \"upvote_ratio\": 1.0, \"ignore_reports\": false, \"subreddit_type\": \"public\", \"ups\": 1, \"total_awards_received\": 0, \"media_embed\": {}, \"thumbnail_width\": null, \"author_flair_template_id\": null, \"is_original_content\": false, \"author_fullname\": \"t2_o77bz\", \"secure_media\": null, \"is_reddit_media_domain\": false, \"is_meta\": false, \"category\": null, \"secure_media_embed\": {}, \"link_flair_text\": null, \"can_mod_post\": true, \"score\": 1, \"approved_by\": null, \"author_premium\": true, \"thumbnail\": \"self\", \"edited\": false, \"author_flair_css_class\": null, \"author_flair_richtext\": [], \"gildings\": {}, \"content_categories\": null, \"is_self\": true, \"mod_note\": null, \"created\": 1593943026.0, \"link_flair_type\": \"text\", \"wls\": null, \"removed_by_category\": null, \"banned_by\": null, \"author_flair_type\": \"text\", \"domain\": \"self.<TEST_SUBREDDIT>\", \"allow_live_comments\": false, \"selftext_html\": null, \"likes\": true, \"suggested_sort\": null, \"banned_at_utc\": null, \"view_count\": null, \"archived\": false, \"no_follow\": false, \"spam\": false, \"is_crosspostable\": true, \"pinned\": false, \"over_18\": false, \"all_awardings\": [], \"awarders\": [], \"media_only\": false, \"can_gild\": false, \"removed\": false, \"spoiler\": false, \"locked\": false, \"author_flair_text\": null, \"treatment_tags\": [], \"rte_mode\": \"markdown\", \"visited\": false, \"removed_by\": null, \"num_reports\": 0, \"distinguished\": null, \"subreddit_id\": \"t5_7ss0q\", \"mod_reason_by\": null, \"removal_reason\": null, \"link_flair_background_color\": \"\", \"id\": \"hleu2o\", \"is_robot_indexable\": true, \"num_duplicates\": 0, \"report_reasons\": [], \"author\": \"<TEST_SUBREDDIT>\", \"discussion_type\": null, \"num_comments\": 1, \"send_replies\": true, \"media\": null, \"contest_mode\": false, \"author_patreon_flair\": false, \"approved\": false, \"author_flair_text_color\": null, \"permalink\": \"/r/<TEST_SUBREDDIT>/comments/hleu2o/post_3/\", \"whitelist_status\": null, \"stickied\": false, \"url\": \"https://www.reddit.com/r/<TEST_SUBREDDIT>/comments/hleu2o/post_3/\", \"subreddit_subscribers\": 13, \"created_utc\": 1593914226.0, \"num_crossposts\": 0, \"mod_reports\": [], \"is_video\": false}}], \"after\": null, \"before\": null}}, {\"kind\": \"Listing\", \"data\": {\"modhash\": null, \"dist\": null, \"children\": [], \"after\": null, \"before\": null}}]"
        },
        "headers": {
          "Accept-Ranges": "bytes",
          "Cache-Control": "private, s-maxage=0, max-age=0, must-revalidate, no-store, max-age=0, must-revalidate",
          "Connection": "keep-alive",
          "Content-Length": "2848",
          "Content-Type": "application/json; charset=UTF-8",
          "Date": "Sun, 05 Jul 2020 01:57:08 GMT",
          "Expires": "-1",
          "Server": "snooserv",
          "Set-Cookie": "session_tracker=pggldpgklcmjgqmpkh.0.1593914228581.Z0FBQUFBQmZBVE4wUW1KTnJxVUo1RDk0T2h5ZVFfaFhvbnB0UXRNMzNBVDdVNU5LbElDMjdpdThoMVVTM0ZOM1N0TjIzdG5yVTRUcW5sMkhRVkVHcjJuc3NKYzRuZ213UUhLSVI4YkVKMUZ4TnFsdGk4cTNDZlNibGNibl8wcTNpbFJlM2pLQ0tjUXE; Domain=reddit.com; Max-Age=7199; Path=/; expires=Sun, 05-Jul-2020 03:57:08 GMT; secure; SameSite=None; Secure",
          "Strict-Transport-Security": "max-age=15552000; includeSubDomains; preload",
          "Vary": "accept-encoding",
          "Via": "1.1 varnish",
          "X-Cache": "MISS",
          "X-Cache-Hits": "0",
          "X-Moose": "majestic",
          "X-Served-By": "cache-mci5946-MCI",
          "X-Timer": "S1593914229.523428,VS0,VE144",
          "x-content-type-options": "nosniff",
          "x-frame-options": "SAMEORIGIN",
          "x-ratelimit-remaining": "178.0",
          "x-ratelimit-reset": "172",
          "x-ratelimit-used": "422",
          "x-ua-compatible": "IE=edge",
          "x-xss-protection": "1; mode=block"
        },
        "status": {
          "code": 200,
          "message": "OK"
        },
        "url": "https://oauth.reddit.com/comments/hleu2o/?limit=2048&sort=confidence&raw_json=1"
      }
    },
    {
      "request": {
        "body": [
          [
            "api_type",
            "json"
          ],
          [
            "collection_id",
            "3aa31024-711b-46b2-9514-3fd50619f6e8"
          ],
          [
            "link_fullname",
            "t3_hleu2o"
          ]
        ],
        "headers": {
          "Accept-Encoding": [
            "identity"
          ],
          "Authorization": [
            "bearer <ACCESS_TOKEN>"
          ],
          "User-Agent": [
            "<USER_AGENT> Async PRAW/7.1.1.dev0 asyncprawcore/1.4.0.post1"
          ]
=======
          "X-Served-By": "cache-mci5937-MCI",
          "X-Timer": "S1593914088.759555,VS0,VE171",
          "x-content-type-options": "nosniff",
          "x-frame-options": "SAMEORIGIN",
          "x-ratelimit-remaining": "318.0",
          "x-ratelimit-reset": "313",
          "x-ratelimit-used": "282",
          "x-ua-compatible": "IE=edge",
          "x-xss-protection": "1; mode=block"
>>>>>>> 93a04019
        },
        "method": "POST",
        "uri": "https://oauth.reddit.com/api/v1/collections/add_post_to_collection?raw_json=1"
      },
      "response": {
        "body": {
          "string": "{\"json\": {\"errors\": []}}"
        },
        "headers": {
          "Accept-Ranges": "bytes",
          "Cache-Control": "private, s-maxage=0, max-age=0, must-revalidate, no-store, max-age=0, must-revalidate",
          "Connection": "keep-alive",
          "Content-Length": "24",
          "Content-Type": "application/json; charset=UTF-8",
          "Date": "Sun, 05 Jul 2020 01:57:08 GMT",
          "Expires": "-1",
          "Server": "snooserv",
          "Set-Cookie": "session_tracker=pggldpgklcmjgqmpkh.0.1593914228778.Z0FBQUFBQmZBVE4wN3VHRzFGQ1FTSW0wNGVnSFBDLTRuMFR2bVhvUTZLTnNGZ1VJY01VY1RVOUZiV2Zla0IybU5OcWx5UVZqd0NhZnF4QU54aGZnc2JhOE9Nd2pvQUg4N0VQUTlDTE85UGRZT25CUm96cnpSTjRJQ3NZblRkWFB6QUt4c0lkVkNFSXk; Domain=reddit.com; Max-Age=7199; Path=/; expires=Sun, 05-Jul-2020 03:57:08 GMT; secure",
          "Strict-Transport-Security": "max-age=15552000; includeSubDomains; preload",
          "Via": "1.1 varnish",
          "X-Cache": "MISS",
          "X-Cache-Hits": "0",
          "X-Moose": "majestic",
          "X-Served-By": "cache-mci5946-MCI",
          "X-Timer": "S1593914229.714881,VS0,VE200",
          "x-content-type-options": "nosniff",
          "x-frame-options": "SAMEORIGIN",
          "x-ratelimit-remaining": "177.0",
          "x-ratelimit-reset": "172",
          "x-ratelimit-used": "423",
          "x-ua-compatible": "IE=edge",
          "x-xss-protection": "1; mode=block"
        },
        "status": {
          "code": 200,
          "message": "OK"
        },
        "url": "https://oauth.reddit.com/api/v1/collections/add_post_to_collection?raw_json=1"
      }
    },
    {
      "request": {
        "body": [
          [
            "api_type",
            "json"
          ],
          [
            "collection_id",
            "3aa31024-711b-46b2-9514-3fd50619f6e8"
          ],
          [
<<<<<<< HEAD
            "kind",
            "self"
          ],
          [
            "nsfw",
            false
          ],
          [
            "resubmit",
            true
          ],
          [
            "sendreplies",
            true
          ],
          [
            "spoiler",
            false
          ],
          [
            "sr",
            "<TEST_SUBREDDIT>"
          ],
          [
            "text",
            ""
          ],
          [
            "title",
            "Post #4"
          ],
          [
            "validate_on_submit",
            false
          ]
        ],
        "headers": {
          "Accept-Encoding": [
            "identity"
          ],
          "Authorization": [
            "bearer <ACCESS_TOKEN>"
          ],
          "User-Agent": [
            "<USER_AGENT> Async PRAW/7.1.1.dev0 asyncprawcore/1.4.0.post1"
          ]
        },
        "method": "POST",
        "uri": "https://oauth.reddit.com/api/submit/?raw_json=1"
      },
      "response": {
        "body": {
          "string": "{\"json\": {\"errors\": [], \"data\": {\"url\": \"https://www.reddit.com/r/<TEST_SUBREDDIT>/comments/hleu3d/post_4/\", \"drafts_count\": 0, \"id\": \"hleu3d\", \"name\": \"t3_hleu3d\"}}}"
        },
        "headers": {
          "Accept-Ranges": "bytes",
          "Cache-Control": "private, s-maxage=0, max-age=0, must-revalidate, no-store, max-age=0, must-revalidate",
          "Connection": "keep-alive",
          "Content-Length": "163",
          "Content-Type": "application/json; charset=UTF-8",
          "Date": "Sun, 05 Jul 2020 01:57:09 GMT",
          "Expires": "-1",
          "Server": "snooserv",
          "Set-Cookie": "session_tracker=pggldpgklcmjgqmpkh.0.1593914228990.Z0FBQUFBQmZBVE4xazlpSFkya3NkQzRuVzkxRjlJeUJUaXhEbVlmNFItNG9QaXJhNHI5NHRUTS15YmlsaTB4U0tTRUpGSzdzOFhva3Npem5VeTRrenVOV2hCYkZUVGVTYlV0Y3NqRW5DZTVXNGlQMFhOMTB2TV8wRjB4TEttYkh3QzROVFc0bGQxcy0; Domain=reddit.com; Max-Age=7199; Path=/; expires=Sun, 05-Jul-2020 03:57:09 GMT; secure",
          "Strict-Transport-Security": "max-age=15552000; includeSubDomains; preload",
          "Via": "1.1 varnish",
          "X-Cache": "MISS",
          "X-Cache-Hits": "0",
          "X-Moose": "majestic",
          "X-Served-By": "cache-mci5946-MCI",
          "X-Timer": "S1593914229.935380,VS0,VE386",
          "x-content-type-options": "nosniff",
          "x-frame-options": "SAMEORIGIN",
          "x-ratelimit-remaining": "175.0",
          "x-ratelimit-reset": "172",
          "x-ratelimit-used": "425",
          "x-ua-compatible": "IE=edge",
          "x-xss-protection": "1; mode=block"
        },
        "status": {
          "code": 200,
          "message": "OK"
        },
        "url": "https://oauth.reddit.com/api/submit/?raw_json=1"
      }
    },
    {
      "request": {
        "body": null,
        "headers": {
=======
            "link_fullname",
            "t3_hlet1o"
          ]
        ],
        "headers": {
>>>>>>> 93a04019
          "Accept-Encoding": [
            "identity"
          ],
          "Authorization": [
            "bearer <ACCESS_TOKEN>"
          ],
          "User-Agent": [
<<<<<<< HEAD
            "<USER_AGENT> Async PRAW/7.1.1.dev0 asyncprawcore/1.4.0.post1"
          ]
        },
        "method": "GET",
        "uri": "https://oauth.reddit.com/api/v1/collections/collection?collection_id=3aa31024-711b-46b2-9514-3fd50619f6e8&include_links=True&raw_json=1"
      },
      "response": {
        "body": {
          "string": "{\"sorted_links\": {\"kind\": \"Listing\", \"data\": {\"modhash\": null, \"dist\": 9, \"children\": [{\"kind\": \"t3\", \"data\": {\"author_flair_background_color\": null, \"approved_at_utc\": 1554954080, \"subreddit\": \"<TEST_SUBREDDIT>\", \"selftext\": \"Hello peoples!\\n\\nLast week, we [asked your opinion](https://redd.it/aufll1) on your on whether we should move the memes to their own dedicated subreddit. The feedback we received from that post and in modmail was mostly in favor of this change. Because of this we have decided to go ahead with a trial of this new policy/rule.\\n \\n\\nThe new rule:\\n\\n\\u003E #No Memes \\n\\u003E \\n\\u003E No memes or images with text added to it. This includes, but not limited to: impact font, tweets, white box at the top with text added to it, comics, and other memey things. These should be posted to our sister sub r/fakehistorymemes. The exceptions are: subtitles, signs, shirts and any other text that was already in the image are permitted.\\n\\n##This means that all memes* now go in r/fakehistorymemes\\n^don\\u2019t ^forget ^to ^like, ^comment ^and ^subscribe!\\n\\n\\nOne thing we need to stress:\\n#There will never be a punishment (e.g., banning) for posting memes here apart from your post being removed and receiving a ~~nasty~~ reminder to post memes in r/fakehistorymemes.\\n\\nSeveral people have suggested that we have implement a flair system so that you could just sort by a certain flair to view the content you want to see. However, there are a few issues with this: \\n\\n1. It would break the existing filtering what years you want to see. Secondly, this would either require all users to flair their own submissions correctly (which we have learnt from other subs that this is easier said than done) or we would have to have someone around 24/7 to flair everyone's posts and all our slaves are busy doing other things.\\n2. This doesn't work for people who just view the sub through their feed as you can't sort by flair there.\\n\\nThis is where as having 2 subs allows for this functionality. \\n\\nJust to reiterate, memes now go in r/fakehistorymemes, while the OG style of post (such as those found in the top posts of all time) belong here.\\n\\n^(*We classify memes as something that has text added to the picture to make it funny. This means that subtitles, signs, shirts and any other text that was already in the image are permitted while things like comics, conventional impact font memes ^please ^no and other memey things should instead be posted on r/fakehisotrymemes. It is a little difficult to designate strict rules on exactly what is and isn\\u2019t a meme so it will be up to the moderators to decide what is a meme. However the above classification should be a good guideline (if you have something you want to post it should be reasonably simple to know which sub it should go in. r/fakehisotrymemes is still run by the same mod team (i.e., us)^) ^(so the rules will be similar (close to non-existent)^) ^(and we will be running similar competitions.)\\n\\nDepending on the feedback we receive and the quality of the sub, we will revisit this change and see if it is a beneficial change.\\n\\nThanks for being the best part of r/fakehistoryporn!\\n\\nSincerely,\\n\\n~~Meme Police~~ The r/fakehistoryporn mod team\\n\\n___\\n\\nIf you have any more questions, comments or concerns don\\u2019t hesitate to contact us in the [Official Discord](https://discord.gg/vWa5BRt), [Modmail](https://www.reddit.com/message/compose?to=%2Fr%2Ffakehistoryporn) or in the comments of this post. \\n\", \"user_reports\": [], \"saved\": false, \"mod_reason_title\": null, \"gilded\": 0, \"clicked\": false, \"title\": \"Test\", \"link_flair_richtext\": [], \"subreddit_name_prefixed\": \"r/<TEST_SUBREDDIT>\", \"collections\": [{\"permalink\": \"https://www.reddit.com/r/<TEST_SUBREDDIT>/collection/3aa31024-711b-46b2-9514-3fd50619f6e8\", \"link_ids\": [\"t3_axdfp2\", \"t3_hgi36j\", \"t3_hlet1l\", \"t3_hlet1o\", \"t3_hleu2a\", \"t3_hleu2g\", \"t3_hleu2k\", \"t3_hleu2o\", \"t3_hleu3d\"], \"description\": \"bbbbbbbbbbbbbbbbbbbbbbbbbbbbbbbbbbbbbbbbbbbbbbbbbbbbbbbbbbbbbbbbbbbbbbbbbbbbbbbbbbbbbbbbbbbbbbbbbbbbbbbbbbbbbbbbbbbbbbbbbbbbbbbbbbbbbbbbbbbbbbbbbbbbbbbbbbbbbbbbbbbbbbbbbbbbbbbbbbbbbbbbbbbbbbbbbbbbbbbbbbbbbbbbbbbbbbbbbbbbbbbbbbbbbbbbbbbbbbbbbbbbbbbbbb\", \"title\": \"aaaaaaaaaaaaaaaaaaaaaaaaaaaaaaaaaaaaaaaaaaaaaaaaaaaaaaaaaaaaaaaaaaaaaaaaaaaaaaaaaaaaaaaaaaaaaaaaaaaa\", \"created_at_utc\": 1593317212.619, \"subreddit_id\": \"t5_7ss0q\", \"author_name\": \"<TEST_SUBREDDIT>\", \"collection_id\": \"3aa31024-711b-46b2-9514-3fd50619f6e8\", \"author_id\": \"t2_o77bz\", \"last_update_utc\": 1593914229.208, \"display_layout\": null}], \"hidden\": false, \"pwls\": null, \"link_flair_css_class\": \"\", \"downs\": 0, \"thumbnail_height\": null, \"top_awarded_type\": null, \"parent_whitelist_status\": null, \"hide_score\": false, \"name\": \"t3_axdfp2\", \"quarantine\": false, \"link_flair_text_color\": \"dark\", \"upvote_ratio\": 1.0, \"ignore_reports\": false, \"ups\": 1, \"domain\": \"self.<TEST_SUBREDDIT>\", \"media_embed\": {}, \"thumbnail_width\": null, \"author_flair_template_id\": null, \"is_original_content\": false, \"author_fullname\": \"t2_o77bz\", \"secure_media\": null, \"is_reddit_media_domain\": false, \"is_meta\": false, \"category\": null, \"secure_media_embed\": {}, \"link_flair_text\": \"test\", \"can_mod_post\": true, \"score\": 1, \"approved_by\": \"<TEST_SUBREDDIT>\", \"author_premium\": true, \"thumbnail\": \"self\", \"edited\": false, \"author_flair_css_class\": null, \"author_flair_richtext\": [], \"gildings\": {}, \"post_hint\": \"self\", \"content_categories\": null, \"is_self\": true, \"subreddit_type\": \"public\", \"created\": 1551767842.0, \"link_flair_type\": \"text\", \"wls\": null, \"removed_by_category\": null, \"banned_by\": null, \"author_flair_type\": \"text\", \"total_awards_received\": 0, \"allow_live_comments\": false, \"selftext_html\": \"\\u003C!-- SC_OFF --\\u003E\\u003Cdiv class=\\\"md\\\"\\u003E\\u003Cp\\u003EHello peoples!\\u003C/p\\u003E\\n\\n\\u003Cp\\u003ELast week, we \\u003Ca href=\\\"https://redd.it/aufll1\\\"\\u003Easked your opinion\\u003C/a\\u003E on your on whether we should move the memes to their own dedicated subreddit. The feedback we received from that post and in modmail was mostly in favor of this change. Because of this we have decided to go ahead with a trial of this new policy/rule.\\u003C/p\\u003E\\n\\n\\u003Cp\\u003EThe new rule:\\u003C/p\\u003E\\n\\n\\u003Cblockquote\\u003E\\n\\u003Ch1\\u003ENo Memes\\u003C/h1\\u003E\\n\\n\\u003Cp\\u003ENo memes or images with text added to it. This includes, but not limited to: impact font, tweets, white box at the top with text added to it, comics, and other memey things. These should be posted to our sister sub \\u003Ca href=\\\"/r/fakehistorymemes\\\"\\u003Er/fakehistorymemes\\u003C/a\\u003E. The exceptions are: subtitles, signs, shirts and any other text that was already in the image are permitted.\\u003C/p\\u003E\\n\\u003C/blockquote\\u003E\\n\\n\\u003Ch2\\u003EThis means that all memes* now go in \\u003Ca href=\\\"/r/fakehistorymemes\\\"\\u003Er/fakehistorymemes\\u003C/a\\u003E\\u003C/h2\\u003E\\n\\n\\u003Cp\\u003E\\u003Csup\\u003Edon\\u2019t\\u003C/sup\\u003E \\u003Csup\\u003Eforget\\u003C/sup\\u003E \\u003Csup\\u003Eto\\u003C/sup\\u003E \\u003Csup\\u003Elike,\\u003C/sup\\u003E \\u003Csup\\u003Ecomment\\u003C/sup\\u003E \\u003Csup\\u003Eand\\u003C/sup\\u003E \\u003Csup\\u003Esubscribe!\\u003C/sup\\u003E\\u003C/p\\u003E\\n\\n\\u003Cp\\u003EOne thing we need to stress:\\u003C/p\\u003E\\n\\n\\u003Ch1\\u003EThere will never be a punishment (e.g., banning) for posting memes here apart from your post being removed and receiving a \\u003Cdel\\u003Enasty\\u003C/del\\u003E reminder to post memes in \\u003Ca href=\\\"/r/fakehistorymemes\\\"\\u003Er/fakehistorymemes\\u003C/a\\u003E.\\u003C/h1\\u003E\\n\\n\\u003Cp\\u003ESeveral people have suggested that we have implement a flair system so that you could just sort by a certain flair to view the content you want to see. However, there are a few issues with this: \\u003C/p\\u003E\\n\\n\\u003Col\\u003E\\n\\u003Cli\\u003EIt would break the existing filtering what years you want to see. Secondly, this would either require all users to flair their own submissions correctly (which we have learnt from other subs that this is easier said than done) or we would have to have someone around 24/7 to flair everyone\\u0026#39;s posts and all our slaves are busy doing other things.\\u003C/li\\u003E\\n\\u003Cli\\u003EThis doesn\\u0026#39;t work for people who just view the sub through their feed as you can\\u0026#39;t sort by flair there.\\u003C/li\\u003E\\n\\u003C/ol\\u003E\\n\\n\\u003Cp\\u003EThis is where as having 2 subs allows for this functionality. \\u003C/p\\u003E\\n\\n\\u003Cp\\u003EJust to reiterate, memes now go in \\u003Ca href=\\\"/r/fakehistorymemes\\\"\\u003Er/fakehistorymemes\\u003C/a\\u003E, while the OG style of post (such as those found in the top posts of all time) belong here.\\u003C/p\\u003E\\n\\n\\u003Cp\\u003E\\u003Csup\\u003E*We classify memes as something that has text added to the picture to make it funny. This means that subtitles, signs, shirts and any other text that was already in the image are permitted while things like comics, conventional impact font memes \\u003Csup\\u003Eplease\\u003C/sup\\u003E \\u003Csup\\u003Eno\\u003C/sup\\u003E and other memey things should instead be posted on \\u003Ca href=\\\"/r/fakehisotrymemes\\\"\\u003Er/fakehisotrymemes\\u003C/a\\u003E. It is a little difficult to designate strict rules on exactly what is and isn\\u2019t a meme so it will be up to the moderators to decide what is a meme. However the above classification should be a good guideline (if you have something you want to post it should be reasonably simple to know which sub it should go in. \\u003Ca href=\\\"/r/fakehisotrymemes\\\"\\u003Er/fakehisotrymemes\\u003C/a\\u003E is still run by the same mod team (i.e., us\\u003C/sup\\u003E\\u003Csup\\u003E)\\u003C/sup\\u003E \\u003Csup\\u003Eso the rules will be similar (close to non-existent\\u003C/sup\\u003E\\u003Csup\\u003E)\\u003C/sup\\u003E \\u003Csup\\u003Eand we will be running similar competitions.\\u003C/sup\\u003E\\u003C/p\\u003E\\n\\n\\u003Cp\\u003EDepending on the feedback we receive and the quality of the sub, we will revisit this change and see if it is a beneficial change.\\u003C/p\\u003E\\n\\n\\u003Cp\\u003EThanks for being the best part of \\u003Ca href=\\\"/r/fakehistoryporn\\\"\\u003Er/fakehistoryporn\\u003C/a\\u003E!\\u003C/p\\u003E\\n\\n\\u003Cp\\u003ESincerely,\\u003C/p\\u003E\\n\\n\\u003Cp\\u003E\\u003Cdel\\u003EMeme Police\\u003C/del\\u003E The \\u003Ca href=\\\"/r/fakehistoryporn\\\"\\u003Er/fakehistoryporn\\u003C/a\\u003E mod team\\u003C/p\\u003E\\n\\n\\u003Chr/\\u003E\\n\\n\\u003Cp\\u003EIf you have any more questions, comments or concerns don\\u2019t hesitate to contact us in the \\u003Ca href=\\\"https://discord.gg/vWa5BRt\\\"\\u003EOfficial Discord\\u003C/a\\u003E, \\u003Ca href=\\\"https://www.reddit.com/message/compose?to=%2Fr%2Ffakehistoryporn\\\"\\u003EModmail\\u003C/a\\u003E or in the comments of this post. \\u003C/p\\u003E\\n\\u003C/div\\u003E\\u003C!-- SC_ON --\\u003E\", \"likes\": true, \"suggested_sort\": null, \"banned_at_utc\": null, \"view_count\": null, \"archived\": true, \"no_follow\": false, \"spam\": false, \"is_crosspostable\": true, \"pinned\": false, \"over_18\": false, \"preview\": {\"images\": [{\"source\": {\"url\": \"https://external-preview.redd.it/x5JRIeY60pIR1fazPb0ljVkUi8PialslEUYlEhswmYk.jpg?auto=webp\\u0026s=ceaef94ac6b8f26b071a98866b446a4a0a567032\", \"width\": 1200, \"height\": 628}, \"resolutions\": [{\"url\": \"https://external-preview.redd.it/x5JRIeY60pIR1fazPb0ljVkUi8PialslEUYlEhswmYk.jpg?width=108\\u0026crop=smart\\u0026auto=webp\\u0026s=1dcc9ca3a866f7b4aacfadda858fab6a5652ecbf\", \"width\": 108, \"height\": 56}, {\"url\": \"https://external-preview.redd.it/x5JRIeY60pIR1fazPb0ljVkUi8PialslEUYlEhswmYk.jpg?width=216\\u0026crop=smart\\u0026auto=webp\\u0026s=b601492d6131461f3a1d195c82753317c0082d05\", \"width\": 216, \"height\": 113}, {\"url\": \"https://external-preview.redd.it/x5JRIeY60pIR1fazPb0ljVkUi8PialslEUYlEhswmYk.jpg?width=320\\u0026crop=smart\\u0026auto=webp\\u0026s=9df19ec5db5047dae1fadeec15b6836f38a6a917\", \"width\": 320, \"height\": 167}, {\"url\": \"https://external-preview.redd.it/x5JRIeY60pIR1fazPb0ljVkUi8PialslEUYlEhswmYk.jpg?width=640\\u0026crop=smart\\u0026auto=webp\\u0026s=bdc6a700886d20d02dd8e29d1f5b3a721deabb4a\", \"width\": 640, \"height\": 334}, {\"url\": \"https://external-preview.redd.it/x5JRIeY60pIR1fazPb0ljVkUi8PialslEUYlEhswmYk.jpg?width=960\\u0026crop=smart\\u0026auto=webp\\u0026s=8cab368c12c276549af3f8245418a03d27645013\", \"width\": 960, \"height\": 502}, {\"url\": \"https://external-preview.redd.it/x5JRIeY60pIR1fazPb0ljVkUi8PialslEUYlEhswmYk.jpg?width=1080\\u0026crop=smart\\u0026auto=webp\\u0026s=07a44ca128379479601d3de5764bee14dc1b2f74\", \"width\": 1080, \"height\": 565}], \"variants\": {}, \"id\": \"ltRJIJZJxzAbU2ofId4f5xpfVwmSPFOuFlvarmLqasI\"}], \"enabled\": false}, \"all_awardings\": [], \"awarders\": [], \"media_only\": false, \"link_flair_template_id\": \"94f13282-e2e8-11e8-8291-0eae4e167256\", \"can_gild\": false, \"removed\": false, \"spoiler\": false, \"locked\": false, \"author_flair_text\": null, \"treatment_tags\": [], \"rte_mode\": \"markdown\", \"visited\": false, \"removed_by\": null, \"mod_note\": null, \"distinguished\": null, \"subreddit_id\": \"t5_7ss0q\", \"mod_reason_by\": null, \"num_reports\": 0, \"removal_reason\": null, \"link_flair_background_color\": \"\", \"id\": \"axdfp2\", \"is_robot_indexable\": true, \"report_reasons\": [], \"author\": \"<TEST_SUBREDDIT>\", \"discussion_type\": null, \"num_comments\": 1, \"send_replies\": true, \"media\": null, \"contest_mode\": false, \"author_patreon_flair\": false, \"approved\": true, \"author_flair_text_color\": null, \"permalink\": \"/r/<TEST_SUBREDDIT>/comments/axdfp2/test/\", \"whitelist_status\": null, \"stickied\": false, \"url\": \"https://www.reddit.com/r/<TEST_SUBREDDIT>/comments/axdfp2/test/\", \"subreddit_subscribers\": 13, \"created_utc\": 1551739042.0, \"num_crossposts\": 0, \"mod_reports\": [], \"is_video\": false}}, {\"kind\": \"t3\", \"data\": {\"author_flair_background_color\": null, \"approved_at_utc\": null, \"subreddit\": \"<TEST_SUBREDDIT>\", \"selftext\": \"\", \"user_reports\": [], \"saved\": false, \"mod_reason_title\": null, \"gilded\": 0, \"clicked\": false, \"title\": \"test\", \"link_flair_richtext\": [], \"subreddit_name_prefixed\": \"r/<TEST_SUBREDDIT>\", \"collections\": [{\"permalink\": \"https://www.reddit.com/r/<TEST_SUBREDDIT>/collection/3aa31024-711b-46b2-9514-3fd50619f6e8\", \"link_ids\": [\"t3_axdfp2\", \"t3_hgi36j\", \"t3_hlet1l\", \"t3_hlet1o\", \"t3_hleu2a\", \"t3_hleu2g\", \"t3_hleu2k\", \"t3_hleu2o\", \"t3_hleu3d\"], \"description\": \"bbbbbbbbbbbbbbbbbbbbbbbbbbbbbbbbbbbbbbbbbbbbbbbbbbbbbbbbbbbbbbbbbbbbbbbbbbbbbbbbbbbbbbbbbbbbbbbbbbbbbbbbbbbbbbbbbbbbbbbbbbbbbbbbbbbbbbbbbbbbbbbbbbbbbbbbbbbbbbbbbbbbbbbbbbbbbbbbbbbbbbbbbbbbbbbbbbbbbbbbbbbbbbbbbbbbbbbbbbbbbbbbbbbbbbbbbbbbbbbbbbbbbbbbbb\", \"title\": \"aaaaaaaaaaaaaaaaaaaaaaaaaaaaaaaaaaaaaaaaaaaaaaaaaaaaaaaaaaaaaaaaaaaaaaaaaaaaaaaaaaaaaaaaaaaaaaaaaaaa\", \"created_at_utc\": 1593317212.619, \"subreddit_id\": \"t5_7ss0q\", \"author_name\": \"<TEST_SUBREDDIT>\", \"collection_id\": \"3aa31024-711b-46b2-9514-3fd50619f6e8\", \"author_id\": \"t2_o77bz\", \"last_update_utc\": 1593914229.208, \"display_layout\": null}], \"hidden\": false, \"pwls\": null, \"link_flair_css_class\": null, \"downs\": 0, \"thumbnail_height\": 140, \"top_awarded_type\": null, \"parent_whitelist_status\": null, \"hide_score\": false, \"name\": \"t3_hgi36j\", \"quarantine\": false, \"link_flair_text_color\": \"dark\", \"upvote_ratio\": 1.0, \"ignore_reports\": false, \"ups\": 1, \"domain\": \"reddit.com\", \"media_embed\": {\"content\": \"\\n\\u003Cdiv class=\\\"psuedo-selftext\\\"\\u003E\\n  \\u003Ciframe src=\\\"//www.redditmedia.com/live/157c4e77rjr3x/embed\\\" height=\\\"500\\\"\\u003E\\u003C/iframe\\u003E\\n\\u003C/div\\u003E\\n\", \"width\": 710, \"scrolling\": false, \"height\": 500}, \"thumbnail_width\": 140, \"author_flair_template_id\": null, \"is_original_content\": false, \"author_fullname\": \"t2_o77bz\", \"secure_media\": {\"event_id\": \"157c4e77rjr3x\", \"type\": \"liveupdate\"}, \"is_reddit_media_domain\": false, \"is_meta\": false, \"category\": null, \"secure_media_embed\": {\"content\": \"\\n\\u003Cdiv class=\\\"psuedo-selftext\\\"\\u003E\\n  \\u003Ciframe src=\\\"//www.redditmedia.com/live/157c4e77rjr3x/embed\\\" height=\\\"500\\\"\\u003E\\u003C/iframe\\u003E\\n\\u003C/div\\u003E\\n\", \"width\": 710, \"scrolling\": false, \"media_domain_url\": \"https://www.redditmedia.com/mediaembed/hgi36j\", \"height\": 500}, \"link_flair_text\": null, \"can_mod_post\": true, \"score\": 1, \"approved_by\": null, \"author_premium\": true, \"thumbnail\": \"https://b.thumbs.redditmedia.com/oWQc7vsBGJ6ot7waIvVYAjih2_CLlgljZIrssn-YxQY.jpg\", \"edited\": false, \"author_flair_css_class\": null, \"author_flair_richtext\": [], \"gildings\": {}, \"content_categories\": null, \"is_self\": false, \"subreddit_type\": \"public\", \"created\": 1593241128.0, \"link_flair_type\": \"text\", \"wls\": null, \"removed_by_category\": null, \"banned_by\": null, \"author_flair_type\": \"text\", \"total_awards_received\": 0, \"allow_live_comments\": false, \"selftext_html\": null, \"likes\": true, \"suggested_sort\": null, \"banned_at_utc\": null, \"url_overridden_by_dest\": \"https://www.reddit.com/live/157c4e77rjr3x/\", \"view_count\": null, \"archived\": false, \"no_follow\": false, \"spam\": false, \"is_crosspostable\": true, \"pinned\": false, \"over_18\": false, \"all_awardings\": [], \"awarders\": [], \"media_only\": false, \"can_gild\": false, \"removed\": false, \"spoiler\": false, \"locked\": false, \"author_flair_text\": null, \"treatment_tags\": [], \"rte_mode\": \"markdown\", \"visited\": true, \"removed_by\": null, \"mod_note\": null, \"distinguished\": null, \"subreddit_id\": \"t5_7ss0q\", \"mod_reason_by\": null, \"num_reports\": 0, \"removal_reason\": null, \"link_flair_background_color\": \"\", \"id\": \"hgi36j\", \"is_robot_indexable\": true, \"report_reasons\": [], \"author\": \"<TEST_SUBREDDIT>\", \"discussion_type\": null, \"num_comments\": 1, \"send_replies\": true, \"media\": {\"event_id\": \"157c4e77rjr3x\", \"type\": \"liveupdate\"}, \"contest_mode\": false, \"author_patreon_flair\": false, \"approved\": false, \"author_flair_text_color\": null, \"permalink\": \"/r/<TEST_SUBREDDIT>/comments/hgi36j/test/\", \"whitelist_status\": null, \"stickied\": false, \"url\": \"https://www.reddit.com/live/157c4e77rjr3x/\", \"subreddit_subscribers\": 13, \"created_utc\": 1593212328.0, \"num_crossposts\": 0, \"mod_reports\": [], \"is_video\": false}}, {\"kind\": \"t3\", \"data\": {\"author_flair_background_color\": null, \"approved_at_utc\": null, \"subreddit\": \"<TEST_SUBREDDIT>\", \"selftext\": \"\", \"user_reports\": [], \"saved\": false, \"mod_reason_title\": null, \"gilded\": 0, \"clicked\": false, \"title\": \"Post #0\", \"link_flair_richtext\": [], \"subreddit_name_prefixed\": \"r/<TEST_SUBREDDIT>\", \"collections\": [{\"permalink\": \"https://www.reddit.com/r/<TEST_SUBREDDIT>/collection/3aa31024-711b-46b2-9514-3fd50619f6e8\", \"link_ids\": [\"t3_axdfp2\", \"t3_hgi36j\", \"t3_hlet1l\", \"t3_hlet1o\", \"t3_hleu2a\", \"t3_hleu2g\", \"t3_hleu2k\", \"t3_hleu2o\", \"t3_hleu3d\"], \"description\": \"bbbbbbbbbbbbbbbbbbbbbbbbbbbbbbbbbbbbbbbbbbbbbbbbbbbbbbbbbbbbbbbbbbbbbbbbbbbbbbbbbbbbbbbbbbbbbbbbbbbbbbbbbbbbbbbbbbbbbbbbbbbbbbbbbbbbbbbbbbbbbbbbbbbbbbbbbbbbbbbbbbbbbbbbbbbbbbbbbbbbbbbbbbbbbbbbbbbbbbbbbbbbbbbbbbbbbbbbbbbbbbbbbbbbbbbbbbbbbbbbbbbbbbbbbb\", \"title\": \"aaaaaaaaaaaaaaaaaaaaaaaaaaaaaaaaaaaaaaaaaaaaaaaaaaaaaaaaaaaaaaaaaaaaaaaaaaaaaaaaaaaaaaaaaaaaaaaaaaaa\", \"created_at_utc\": 1593317212.619, \"subreddit_id\": \"t5_7ss0q\", \"author_name\": \"<TEST_SUBREDDIT>\", \"collection_id\": \"3aa31024-711b-46b2-9514-3fd50619f6e8\", \"author_id\": \"t2_o77bz\", \"last_update_utc\": 1593914229.208, \"display_layout\": null}], \"hidden\": false, \"pwls\": null, \"link_flair_css_class\": null, \"downs\": 0, \"thumbnail_height\": null, \"top_awarded_type\": null, \"parent_whitelist_status\": null, \"hide_score\": false, \"name\": \"t3_hlet1l\", \"quarantine\": false, \"link_flair_text_color\": \"dark\", \"upvote_ratio\": 1.0, \"ignore_reports\": false, \"subreddit_type\": \"public\", \"ups\": 1, \"total_awards_received\": 0, \"media_embed\": {}, \"thumbnail_width\": null, \"author_flair_template_id\": null, \"is_original_content\": false, \"author_fullname\": \"t2_o77bz\", \"secure_media\": null, \"is_reddit_media_domain\": false, \"is_meta\": false, \"category\": null, \"secure_media_embed\": {}, \"link_flair_text\": null, \"can_mod_post\": true, \"score\": 1, \"approved_by\": null, \"author_premium\": true, \"thumbnail\": \"self\", \"edited\": false, \"author_flair_css_class\": null, \"author_flair_richtext\": [], \"gildings\": {}, \"content_categories\": null, \"is_self\": true, \"mod_note\": null, \"created\": 1593942886.0, \"link_flair_type\": \"text\", \"wls\": null, \"removed_by_category\": null, \"banned_by\": null, \"author_flair_type\": \"text\", \"domain\": \"self.<TEST_SUBREDDIT>\", \"allow_live_comments\": false, \"selftext_html\": null, \"likes\": true, \"suggested_sort\": null, \"banned_at_utc\": null, \"view_count\": null, \"archived\": false, \"no_follow\": false, \"spam\": false, \"is_crosspostable\": true, \"pinned\": false, \"over_18\": false, \"all_awardings\": [], \"awarders\": [], \"media_only\": false, \"can_gild\": false, \"removed\": false, \"spoiler\": false, \"locked\": false, \"author_flair_text\": null, \"treatment_tags\": [], \"rte_mode\": \"markdown\", \"visited\": false, \"removed_by\": null, \"num_reports\": 0, \"distinguished\": null, \"subreddit_id\": \"t5_7ss0q\", \"mod_reason_by\": null, \"removal_reason\": null, \"link_flair_background_color\": \"\", \"id\": \"hlet1l\", \"is_robot_indexable\": true, \"report_reasons\": [], \"author\": \"<TEST_SUBREDDIT>\", \"discussion_type\": null, \"num_comments\": 1, \"send_replies\": true, \"media\": null, \"contest_mode\": false, \"author_patreon_flair\": false, \"approved\": false, \"author_flair_text_color\": null, \"permalink\": \"/r/<TEST_SUBREDDIT>/comments/hlet1l/post_0/\", \"whitelist_status\": null, \"stickied\": false, \"url\": \"https://www.reddit.com/r/<TEST_SUBREDDIT>/comments/hlet1l/post_0/\", \"subreddit_subscribers\": 13, \"created_utc\": 1593914086.0, \"num_crossposts\": 0, \"mod_reports\": [], \"is_video\": false}}, {\"kind\": \"t3\", \"data\": {\"author_flair_background_color\": null, \"approved_at_utc\": null, \"subreddit\": \"<TEST_SUBREDDIT>\", \"selftext\": \"\", \"user_reports\": [], \"saved\": false, \"mod_reason_title\": null, \"gilded\": 0, \"clicked\": false, \"title\": \"Post #1\", \"link_flair_richtext\": [], \"subreddit_name_prefixed\": \"r/<TEST_SUBREDDIT>\", \"collections\": [{\"permalink\": \"https://www.reddit.com/r/<TEST_SUBREDDIT>/collection/3aa31024-711b-46b2-9514-3fd50619f6e8\", \"link_ids\": [\"t3_axdfp2\", \"t3_hgi36j\", \"t3_hlet1l\", \"t3_hlet1o\", \"t3_hleu2a\", \"t3_hleu2g\", \"t3_hleu2k\", \"t3_hleu2o\", \"t3_hleu3d\"], \"description\": \"bbbbbbbbbbbbbbbbbbbbbbbbbbbbbbbbbbbbbbbbbbbbbbbbbbbbbbbbbbbbbbbbbbbbbbbbbbbbbbbbbbbbbbbbbbbbbbbbbbbbbbbbbbbbbbbbbbbbbbbbbbbbbbbbbbbbbbbbbbbbbbbbbbbbbbbbbbbbbbbbbbbbbbbbbbbbbbbbbbbbbbbbbbbbbbbbbbbbbbbbbbbbbbbbbbbbbbbbbbbbbbbbbbbbbbbbbbbbbbbbbbbbbbbbbb\", \"title\": \"aaaaaaaaaaaaaaaaaaaaaaaaaaaaaaaaaaaaaaaaaaaaaaaaaaaaaaaaaaaaaaaaaaaaaaaaaaaaaaaaaaaaaaaaaaaaaaaaaaaa\", \"created_at_utc\": 1593317212.619, \"subreddit_id\": \"t5_7ss0q\", \"author_name\": \"<TEST_SUBREDDIT>\", \"collection_id\": \"3aa31024-711b-46b2-9514-3fd50619f6e8\", \"author_id\": \"t2_o77bz\", \"last_update_utc\": 1593914229.208, \"display_layout\": null}], \"hidden\": false, \"pwls\": null, \"link_flair_css_class\": null, \"downs\": 0, \"thumbnail_height\": null, \"top_awarded_type\": null, \"parent_whitelist_status\": null, \"hide_score\": false, \"name\": \"t3_hlet1o\", \"quarantine\": false, \"link_flair_text_color\": \"dark\", \"upvote_ratio\": 1.0, \"ignore_reports\": false, \"subreddit_type\": \"public\", \"ups\": 1, \"total_awards_received\": 0, \"media_embed\": {}, \"thumbnail_width\": null, \"author_flair_template_id\": null, \"is_original_content\": false, \"author_fullname\": \"t2_o77bz\", \"secure_media\": null, \"is_reddit_media_domain\": false, \"is_meta\": false, \"category\": null, \"secure_media_embed\": {}, \"link_flair_text\": null, \"can_mod_post\": true, \"score\": 1, \"approved_by\": null, \"author_premium\": true, \"thumbnail\": \"self\", \"edited\": false, \"author_flair_css_class\": null, \"author_flair_richtext\": [], \"gildings\": {}, \"content_categories\": null, \"is_self\": true, \"mod_note\": null, \"created\": 1593942886.0, \"link_flair_type\": \"text\", \"wls\": null, \"removed_by_category\": null, \"banned_by\": null, \"author_flair_type\": \"text\", \"domain\": \"self.<TEST_SUBREDDIT>\", \"allow_live_comments\": false, \"selftext_html\": null, \"likes\": true, \"suggested_sort\": null, \"banned_at_utc\": null, \"view_count\": null, \"archived\": false, \"no_follow\": false, \"spam\": false, \"is_crosspostable\": true, \"pinned\": false, \"over_18\": false, \"all_awardings\": [], \"awarders\": [], \"media_only\": false, \"can_gild\": false, \"removed\": false, \"spoiler\": false, \"locked\": false, \"author_flair_text\": null, \"treatment_tags\": [], \"rte_mode\": \"markdown\", \"visited\": false, \"removed_by\": null, \"num_reports\": 0, \"distinguished\": null, \"subreddit_id\": \"t5_7ss0q\", \"mod_reason_by\": null, \"removal_reason\": null, \"link_flair_background_color\": \"\", \"id\": \"hlet1o\", \"is_robot_indexable\": true, \"report_reasons\": [], \"author\": \"<TEST_SUBREDDIT>\", \"discussion_type\": null, \"num_comments\": 1, \"send_replies\": true, \"media\": null, \"contest_mode\": false, \"author_patreon_flair\": false, \"approved\": false, \"author_flair_text_color\": null, \"permalink\": \"/r/<TEST_SUBREDDIT>/comments/hlet1o/post_1/\", \"whitelist_status\": null, \"stickied\": false, \"url\": \"https://www.reddit.com/r/<TEST_SUBREDDIT>/comments/hlet1o/post_1/\", \"subreddit_subscribers\": 13, \"created_utc\": 1593914086.0, \"num_crossposts\": 0, \"mod_reports\": [], \"is_video\": false}}, {\"kind\": \"t3\", \"data\": {\"author_flair_background_color\": null, \"approved_at_utc\": null, \"subreddit\": \"<TEST_SUBREDDIT>\", \"selftext\": \"\", \"user_reports\": [], \"saved\": false, \"mod_reason_title\": null, \"gilded\": 0, \"clicked\": false, \"title\": \"Post #0\", \"link_flair_richtext\": [], \"subreddit_name_prefixed\": \"r/<TEST_SUBREDDIT>\", \"collections\": [{\"permalink\": \"https://www.reddit.com/r/<TEST_SUBREDDIT>/collection/3aa31024-711b-46b2-9514-3fd50619f6e8\", \"link_ids\": [\"t3_axdfp2\", \"t3_hgi36j\", \"t3_hlet1l\", \"t3_hlet1o\", \"t3_hleu2a\", \"t3_hleu2g\", \"t3_hleu2k\", \"t3_hleu2o\", \"t3_hleu3d\"], \"description\": \"bbbbbbbbbbbbbbbbbbbbbbbbbbbbbbbbbbbbbbbbbbbbbbbbbbbbbbbbbbbbbbbbbbbbbbbbbbbbbbbbbbbbbbbbbbbbbbbbbbbbbbbbbbbbbbbbbbbbbbbbbbbbbbbbbbbbbbbbbbbbbbbbbbbbbbbbbbbbbbbbbbbbbbbbbbbbbbbbbbbbbbbbbbbbbbbbbbbbbbbbbbbbbbbbbbbbbbbbbbbbbbbbbbbbbbbbbbbbbbbbbbbbbbbbbb\", \"title\": \"aaaaaaaaaaaaaaaaaaaaaaaaaaaaaaaaaaaaaaaaaaaaaaaaaaaaaaaaaaaaaaaaaaaaaaaaaaaaaaaaaaaaaaaaaaaaaaaaaaaa\", \"created_at_utc\": 1593317212.619, \"subreddit_id\": \"t5_7ss0q\", \"author_name\": \"<TEST_SUBREDDIT>\", \"collection_id\": \"3aa31024-711b-46b2-9514-3fd50619f6e8\", \"author_id\": \"t2_o77bz\", \"last_update_utc\": 1593914229.208, \"display_layout\": null}], \"hidden\": false, \"pwls\": null, \"link_flair_css_class\": null, \"downs\": 0, \"thumbnail_height\": null, \"top_awarded_type\": null, \"parent_whitelist_status\": null, \"hide_score\": false, \"name\": \"t3_hleu2a\", \"quarantine\": false, \"link_flair_text_color\": \"dark\", \"upvote_ratio\": 1.0, \"ignore_reports\": false, \"subreddit_type\": \"public\", \"ups\": 1, \"total_awards_received\": 0, \"media_embed\": {}, \"thumbnail_width\": null, \"author_flair_template_id\": null, \"is_original_content\": false, \"author_fullname\": \"t2_o77bz\", \"secure_media\": null, \"is_reddit_media_domain\": false, \"is_meta\": false, \"category\": null, \"secure_media_embed\": {}, \"link_flair_text\": null, \"can_mod_post\": true, \"score\": 1, \"approved_by\": null, \"author_premium\": true, \"thumbnail\": \"self\", \"edited\": false, \"author_flair_css_class\": null, \"author_flair_richtext\": [], \"gildings\": {}, \"content_categories\": null, \"is_self\": true, \"mod_note\": null, \"created\": 1593943025.0, \"link_flair_type\": \"text\", \"wls\": null, \"removed_by_category\": null, \"banned_by\": null, \"author_flair_type\": \"text\", \"domain\": \"self.<TEST_SUBREDDIT>\", \"allow_live_comments\": false, \"selftext_html\": null, \"likes\": true, \"suggested_sort\": null, \"banned_at_utc\": null, \"view_count\": null, \"archived\": false, \"no_follow\": false, \"spam\": false, \"is_crosspostable\": true, \"pinned\": false, \"over_18\": false, \"all_awardings\": [], \"awarders\": [], \"media_only\": false, \"can_gild\": false, \"removed\": false, \"spoiler\": false, \"locked\": false, \"author_flair_text\": null, \"treatment_tags\": [], \"rte_mode\": \"markdown\", \"visited\": false, \"removed_by\": null, \"num_reports\": 0, \"distinguished\": null, \"subreddit_id\": \"t5_7ss0q\", \"mod_reason_by\": null, \"removal_reason\": null, \"link_flair_background_color\": \"\", \"id\": \"hleu2a\", \"is_robot_indexable\": true, \"report_reasons\": [], \"author\": \"<TEST_SUBREDDIT>\", \"discussion_type\": null, \"num_comments\": 1, \"send_replies\": true, \"media\": null, \"contest_mode\": false, \"author_patreon_flair\": false, \"approved\": false, \"author_flair_text_color\": null, \"permalink\": \"/r/<TEST_SUBREDDIT>/comments/hleu2a/post_0/\", \"whitelist_status\": null, \"stickied\": false, \"url\": \"https://www.reddit.com/r/<TEST_SUBREDDIT>/comments/hleu2a/post_0/\", \"subreddit_subscribers\": 13, \"created_utc\": 1593914225.0, \"num_crossposts\": 0, \"mod_reports\": [], \"is_video\": false}}, {\"kind\": \"t3\", \"data\": {\"author_flair_background_color\": null, \"approved_at_utc\": null, \"subreddit\": \"<TEST_SUBREDDIT>\", \"selftext\": \"\", \"user_reports\": [], \"saved\": false, \"mod_reason_title\": null, \"gilded\": 0, \"clicked\": false, \"title\": \"Post #1\", \"link_flair_richtext\": [], \"subreddit_name_prefixed\": \"r/<TEST_SUBREDDIT>\", \"collections\": [{\"permalink\": \"https://www.reddit.com/r/<TEST_SUBREDDIT>/collection/3aa31024-711b-46b2-9514-3fd50619f6e8\", \"link_ids\": [\"t3_axdfp2\", \"t3_hgi36j\", \"t3_hlet1l\", \"t3_hlet1o\", \"t3_hleu2a\", \"t3_hleu2g\", \"t3_hleu2k\", \"t3_hleu2o\", \"t3_hleu3d\"], \"description\": \"bbbbbbbbbbbbbbbbbbbbbbbbbbbbbbbbbbbbbbbbbbbbbbbbbbbbbbbbbbbbbbbbbbbbbbbbbbbbbbbbbbbbbbbbbbbbbbbbbbbbbbbbbbbbbbbbbbbbbbbbbbbbbbbbbbbbbbbbbbbbbbbbbbbbbbbbbbbbbbbbbbbbbbbbbbbbbbbbbbbbbbbbbbbbbbbbbbbbbbbbbbbbbbbbbbbbbbbbbbbbbbbbbbbbbbbbbbbbbbbbbbbbbbbbbb\", \"title\": \"aaaaaaaaaaaaaaaaaaaaaaaaaaaaaaaaaaaaaaaaaaaaaaaaaaaaaaaaaaaaaaaaaaaaaaaaaaaaaaaaaaaaaaaaaaaaaaaaaaaa\", \"created_at_utc\": 1593317212.619, \"subreddit_id\": \"t5_7ss0q\", \"author_name\": \"<TEST_SUBREDDIT>\", \"collection_id\": \"3aa31024-711b-46b2-9514-3fd50619f6e8\", \"author_id\": \"t2_o77bz\", \"last_update_utc\": 1593914229.208, \"display_layout\": null}], \"hidden\": false, \"pwls\": null, \"link_flair_css_class\": null, \"downs\": 0, \"thumbnail_height\": null, \"top_awarded_type\": null, \"parent_whitelist_status\": null, \"hide_score\": false, \"name\": \"t3_hleu2g\", \"quarantine\": false, \"link_flair_text_color\": \"dark\", \"upvote_ratio\": 1.0, \"ignore_reports\": false, \"subreddit_type\": \"public\", \"ups\": 1, \"total_awards_received\": 0, \"media_embed\": {}, \"thumbnail_width\": null, \"author_flair_template_id\": null, \"is_original_content\": false, \"author_fullname\": \"t2_o77bz\", \"secure_media\": null, \"is_reddit_media_domain\": false, \"is_meta\": false, \"category\": null, \"secure_media_embed\": {}, \"link_flair_text\": null, \"can_mod_post\": true, \"score\": 1, \"approved_by\": null, \"author_premium\": true, \"thumbnail\": \"self\", \"edited\": false, \"author_flair_css_class\": null, \"author_flair_richtext\": [], \"gildings\": {}, \"content_categories\": null, \"is_self\": true, \"mod_note\": null, \"created\": 1593943026.0, \"link_flair_type\": \"text\", \"wls\": null, \"removed_by_category\": null, \"banned_by\": null, \"author_flair_type\": \"text\", \"domain\": \"self.<TEST_SUBREDDIT>\", \"allow_live_comments\": false, \"selftext_html\": null, \"likes\": true, \"suggested_sort\": null, \"banned_at_utc\": null, \"view_count\": null, \"archived\": false, \"no_follow\": false, \"spam\": false, \"is_crosspostable\": true, \"pinned\": false, \"over_18\": false, \"all_awardings\": [], \"awarders\": [], \"media_only\": false, \"can_gild\": false, \"removed\": false, \"spoiler\": false, \"locked\": false, \"author_flair_text\": null, \"treatment_tags\": [], \"rte_mode\": \"markdown\", \"visited\": false, \"removed_by\": null, \"num_reports\": 0, \"distinguished\": null, \"subreddit_id\": \"t5_7ss0q\", \"mod_reason_by\": null, \"removal_reason\": null, \"link_flair_background_color\": \"\", \"id\": \"hleu2g\", \"is_robot_indexable\": true, \"report_reasons\": [], \"author\": \"<TEST_SUBREDDIT>\", \"discussion_type\": null, \"num_comments\": 1, \"send_replies\": true, \"media\": null, \"contest_mode\": false, \"author_patreon_flair\": false, \"approved\": false, \"author_flair_text_color\": null, \"permalink\": \"/r/<TEST_SUBREDDIT>/comments/hleu2g/post_1/\", \"whitelist_status\": null, \"stickied\": false, \"url\": \"https://www.reddit.com/r/<TEST_SUBREDDIT>/comments/hleu2g/post_1/\", \"subreddit_subscribers\": 13, \"created_utc\": 1593914226.0, \"num_crossposts\": 0, \"mod_reports\": [], \"is_video\": false}}, {\"kind\": \"t3\", \"data\": {\"author_flair_background_color\": null, \"approved_at_utc\": null, \"subreddit\": \"<TEST_SUBREDDIT>\", \"selftext\": \"\", \"user_reports\": [], \"saved\": false, \"mod_reason_title\": null, \"gilded\": 0, \"clicked\": false, \"title\": \"Post #2\", \"link_flair_richtext\": [], \"subreddit_name_prefixed\": \"r/<TEST_SUBREDDIT>\", \"collections\": [{\"permalink\": \"https://www.reddit.com/r/<TEST_SUBREDDIT>/collection/3aa31024-711b-46b2-9514-3fd50619f6e8\", \"link_ids\": [\"t3_axdfp2\", \"t3_hgi36j\", \"t3_hlet1l\", \"t3_hlet1o\", \"t3_hleu2a\", \"t3_hleu2g\", \"t3_hleu2k\", \"t3_hleu2o\", \"t3_hleu3d\"], \"description\": \"bbbbbbbbbbbbbbbbbbbbbbbbbbbbbbbbbbbbbbbbbbbbbbbbbbbbbbbbbbbbbbbbbbbbbbbbbbbbbbbbbbbbbbbbbbbbbbbbbbbbbbbbbbbbbbbbbbbbbbbbbbbbbbbbbbbbbbbbbbbbbbbbbbbbbbbbbbbbbbbbbbbbbbbbbbbbbbbbbbbbbbbbbbbbbbbbbbbbbbbbbbbbbbbbbbbbbbbbbbbbbbbbbbbbbbbbbbbbbbbbbbbbbbbbbb\", \"title\": \"aaaaaaaaaaaaaaaaaaaaaaaaaaaaaaaaaaaaaaaaaaaaaaaaaaaaaaaaaaaaaaaaaaaaaaaaaaaaaaaaaaaaaaaaaaaaaaaaaaaa\", \"created_at_utc\": 1593317212.619, \"subreddit_id\": \"t5_7ss0q\", \"author_name\": \"<TEST_SUBREDDIT>\", \"collection_id\": \"3aa31024-711b-46b2-9514-3fd50619f6e8\", \"author_id\": \"t2_o77bz\", \"last_update_utc\": 1593914229.208, \"display_layout\": null}], \"hidden\": false, \"pwls\": null, \"link_flair_css_class\": null, \"downs\": 0, \"thumbnail_height\": null, \"top_awarded_type\": null, \"parent_whitelist_status\": null, \"hide_score\": false, \"name\": \"t3_hleu2k\", \"quarantine\": false, \"link_flair_text_color\": \"dark\", \"upvote_ratio\": 1.0, \"ignore_reports\": false, \"subreddit_type\": \"public\", \"ups\": 1, \"total_awards_received\": 0, \"media_embed\": {}, \"thumbnail_width\": null, \"author_flair_template_id\": null, \"is_original_content\": false, \"author_fullname\": \"t2_o77bz\", \"secure_media\": null, \"is_reddit_media_domain\": false, \"is_meta\": false, \"category\": null, \"secure_media_embed\": {}, \"link_flair_text\": null, \"can_mod_post\": true, \"score\": 1, \"approved_by\": null, \"author_premium\": true, \"thumbnail\": \"self\", \"edited\": false, \"author_flair_css_class\": null, \"author_flair_richtext\": [], \"gildings\": {}, \"content_categories\": null, \"is_self\": true, \"mod_note\": null, \"created\": 1593943026.0, \"link_flair_type\": \"text\", \"wls\": null, \"removed_by_category\": null, \"banned_by\": null, \"author_flair_type\": \"text\", \"domain\": \"self.<TEST_SUBREDDIT>\", \"allow_live_comments\": false, \"selftext_html\": null, \"likes\": true, \"suggested_sort\": null, \"banned_at_utc\": null, \"view_count\": null, \"archived\": false, \"no_follow\": false, \"spam\": false, \"is_crosspostable\": true, \"pinned\": false, \"over_18\": false, \"all_awardings\": [], \"awarders\": [], \"media_only\": false, \"can_gild\": false, \"removed\": false, \"spoiler\": false, \"locked\": false, \"author_flair_text\": null, \"treatment_tags\": [], \"rte_mode\": \"markdown\", \"visited\": false, \"removed_by\": null, \"num_reports\": 0, \"distinguished\": null, \"subreddit_id\": \"t5_7ss0q\", \"mod_reason_by\": null, \"removal_reason\": null, \"link_flair_background_color\": \"\", \"id\": \"hleu2k\", \"is_robot_indexable\": true, \"report_reasons\": [], \"author\": \"<TEST_SUBREDDIT>\", \"discussion_type\": null, \"num_comments\": 1, \"send_replies\": true, \"media\": null, \"contest_mode\": false, \"author_patreon_flair\": false, \"approved\": false, \"author_flair_text_color\": null, \"permalink\": \"/r/<TEST_SUBREDDIT>/comments/hleu2k/post_2/\", \"whitelist_status\": null, \"stickied\": false, \"url\": \"https://www.reddit.com/r/<TEST_SUBREDDIT>/comments/hleu2k/post_2/\", \"subreddit_subscribers\": 13, \"created_utc\": 1593914226.0, \"num_crossposts\": 0, \"mod_reports\": [], \"is_video\": false}}, {\"kind\": \"t3\", \"data\": {\"author_flair_background_color\": null, \"approved_at_utc\": null, \"subreddit\": \"<TEST_SUBREDDIT>\", \"selftext\": \"\", \"user_reports\": [], \"saved\": false, \"mod_reason_title\": null, \"gilded\": 0, \"clicked\": false, \"title\": \"Post #3\", \"link_flair_richtext\": [], \"subreddit_name_prefixed\": \"r/<TEST_SUBREDDIT>\", \"collections\": [{\"permalink\": \"https://www.reddit.com/r/<TEST_SUBREDDIT>/collection/3aa31024-711b-46b2-9514-3fd50619f6e8\", \"link_ids\": [\"t3_axdfp2\", \"t3_hgi36j\", \"t3_hlet1l\", \"t3_hlet1o\", \"t3_hleu2a\", \"t3_hleu2g\", \"t3_hleu2k\", \"t3_hleu2o\", \"t3_hleu3d\"], \"description\": \"bbbbbbbbbbbbbbbbbbbbbbbbbbbbbbbbbbbbbbbbbbbbbbbbbbbbbbbbbbbbbbbbbbbbbbbbbbbbbbbbbbbbbbbbbbbbbbbbbbbbbbbbbbbbbbbbbbbbbbbbbbbbbbbbbbbbbbbbbbbbbbbbbbbbbbbbbbbbbbbbbbbbbbbbbbbbbbbbbbbbbbbbbbbbbbbbbbbbbbbbbbbbbbbbbbbbbbbbbbbbbbbbbbbbbbbbbbbbbbbbbbbbbbbbbb\", \"title\": \"aaaaaaaaaaaaaaaaaaaaaaaaaaaaaaaaaaaaaaaaaaaaaaaaaaaaaaaaaaaaaaaaaaaaaaaaaaaaaaaaaaaaaaaaaaaaaaaaaaaa\", \"created_at_utc\": 1593317212.619, \"subreddit_id\": \"t5_7ss0q\", \"author_name\": \"<TEST_SUBREDDIT>\", \"collection_id\": \"3aa31024-711b-46b2-9514-3fd50619f6e8\", \"author_id\": \"t2_o77bz\", \"last_update_utc\": 1593914229.208, \"display_layout\": null}], \"hidden\": false, \"pwls\": null, \"link_flair_css_class\": null, \"downs\": 0, \"thumbnail_height\": null, \"top_awarded_type\": null, \"parent_whitelist_status\": null, \"hide_score\": false, \"name\": \"t3_hleu2o\", \"quarantine\": false, \"link_flair_text_color\": \"dark\", \"upvote_ratio\": 1.0, \"ignore_reports\": false, \"subreddit_type\": \"public\", \"ups\": 1, \"total_awards_received\": 0, \"media_embed\": {}, \"thumbnail_width\": null, \"author_flair_template_id\": null, \"is_original_content\": false, \"author_fullname\": \"t2_o77bz\", \"secure_media\": null, \"is_reddit_media_domain\": false, \"is_meta\": false, \"category\": null, \"secure_media_embed\": {}, \"link_flair_text\": null, \"can_mod_post\": true, \"score\": 1, \"approved_by\": null, \"author_premium\": true, \"thumbnail\": \"self\", \"edited\": false, \"author_flair_css_class\": null, \"author_flair_richtext\": [], \"gildings\": {}, \"content_categories\": null, \"is_self\": true, \"mod_note\": null, \"created\": 1593943026.0, \"link_flair_type\": \"text\", \"wls\": null, \"removed_by_category\": null, \"banned_by\": null, \"author_flair_type\": \"text\", \"domain\": \"self.<TEST_SUBREDDIT>\", \"allow_live_comments\": false, \"selftext_html\": null, \"likes\": true, \"suggested_sort\": null, \"banned_at_utc\": null, \"view_count\": null, \"archived\": false, \"no_follow\": false, \"spam\": false, \"is_crosspostable\": true, \"pinned\": false, \"over_18\": false, \"all_awardings\": [], \"awarders\": [], \"media_only\": false, \"can_gild\": false, \"removed\": false, \"spoiler\": false, \"locked\": false, \"author_flair_text\": null, \"treatment_tags\": [], \"rte_mode\": \"markdown\", \"visited\": false, \"removed_by\": null, \"num_reports\": 0, \"distinguished\": null, \"subreddit_id\": \"t5_7ss0q\", \"mod_reason_by\": null, \"removal_reason\": null, \"link_flair_background_color\": \"\", \"id\": \"hleu2o\", \"is_robot_indexable\": true, \"report_reasons\": [], \"author\": \"<TEST_SUBREDDIT>\", \"discussion_type\": null, \"num_comments\": 1, \"send_replies\": true, \"media\": null, \"contest_mode\": false, \"author_patreon_flair\": false, \"approved\": false, \"author_flair_text_color\": null, \"permalink\": \"/r/<TEST_SUBREDDIT>/comments/hleu2o/post_3/\", \"whitelist_status\": null, \"stickied\": false, \"url\": \"https://www.reddit.com/r/<TEST_SUBREDDIT>/comments/hleu2o/post_3/\", \"subreddit_subscribers\": 13, \"created_utc\": 1593914226.0, \"num_crossposts\": 0, \"mod_reports\": [], \"is_video\": false}}, {\"kind\": \"t3\", \"data\": {\"author_flair_background_color\": null, \"approved_at_utc\": null, \"subreddit\": \"<TEST_SUBREDDIT>\", \"selftext\": \"\", \"user_reports\": [], \"saved\": false, \"mod_reason_title\": null, \"gilded\": 0, \"clicked\": false, \"title\": \"Post #4\", \"link_flair_richtext\": [], \"subreddit_name_prefixed\": \"r/<TEST_SUBREDDIT>\", \"collections\": [{\"permalink\": \"https://www.reddit.com/r/<TEST_SUBREDDIT>/collection/3aa31024-711b-46b2-9514-3fd50619f6e8\", \"link_ids\": [\"t3_axdfp2\", \"t3_hgi36j\", \"t3_hlet1l\", \"t3_hlet1o\", \"t3_hleu2a\", \"t3_hleu2g\", \"t3_hleu2k\", \"t3_hleu2o\", \"t3_hleu3d\"], \"description\": \"bbbbbbbbbbbbbbbbbbbbbbbbbbbbbbbbbbbbbbbbbbbbbbbbbbbbbbbbbbbbbbbbbbbbbbbbbbbbbbbbbbbbbbbbbbbbbbbbbbbbbbbbbbbbbbbbbbbbbbbbbbbbbbbbbbbbbbbbbbbbbbbbbbbbbbbbbbbbbbbbbbbbbbbbbbbbbbbbbbbbbbbbbbbbbbbbbbbbbbbbbbbbbbbbbbbbbbbbbbbbbbbbbbbbbbbbbbbbbbbbbbbbbbbbbb\", \"title\": \"aaaaaaaaaaaaaaaaaaaaaaaaaaaaaaaaaaaaaaaaaaaaaaaaaaaaaaaaaaaaaaaaaaaaaaaaaaaaaaaaaaaaaaaaaaaaaaaaaaaa\", \"created_at_utc\": 1593317212.619, \"subreddit_id\": \"t5_7ss0q\", \"author_name\": \"<TEST_SUBREDDIT>\", \"collection_id\": \"3aa31024-711b-46b2-9514-3fd50619f6e8\", \"author_id\": \"t2_o77bz\", \"last_update_utc\": 1593914229.208, \"display_layout\": null}], \"hidden\": false, \"pwls\": null, \"link_flair_css_class\": null, \"downs\": 0, \"thumbnail_height\": null, \"top_awarded_type\": null, \"parent_whitelist_status\": null, \"hide_score\": false, \"name\": \"t3_hleu3d\", \"quarantine\": false, \"link_flair_text_color\": \"dark\", \"upvote_ratio\": 1.0, \"ignore_reports\": false, \"subreddit_type\": \"public\", \"ups\": 1, \"total_awards_received\": 0, \"media_embed\": {}, \"thumbnail_width\": null, \"author_flair_template_id\": null, \"is_original_content\": false, \"author_fullname\": \"t2_o77bz\", \"secure_media\": null, \"is_reddit_media_domain\": false, \"is_meta\": false, \"category\": null, \"secure_media_embed\": {}, \"link_flair_text\": null, \"can_mod_post\": true, \"score\": 1, \"approved_by\": null, \"author_premium\": true, \"thumbnail\": \"self\", \"edited\": false, \"author_flair_css_class\": null, \"author_flair_richtext\": [], \"gildings\": {}, \"content_categories\": null, \"is_self\": true, \"mod_note\": null, \"created\": 1593943029.0, \"link_flair_type\": \"text\", \"wls\": null, \"removed_by_category\": null, \"banned_by\": null, \"author_flair_type\": \"text\", \"domain\": \"self.<TEST_SUBREDDIT>\", \"allow_live_comments\": false, \"selftext_html\": null, \"likes\": true, \"suggested_sort\": null, \"banned_at_utc\": null, \"view_count\": null, \"archived\": false, \"no_follow\": false, \"spam\": false, \"is_crosspostable\": true, \"pinned\": false, \"over_18\": false, \"all_awardings\": [], \"awarders\": [], \"media_only\": false, \"can_gild\": false, \"removed\": false, \"spoiler\": false, \"locked\": false, \"author_flair_text\": null, \"treatment_tags\": [], \"rte_mode\": \"markdown\", \"visited\": false, \"removed_by\": null, \"num_reports\": 0, \"distinguished\": null, \"subreddit_id\": \"t5_7ss0q\", \"mod_reason_by\": null, \"removal_reason\": null, \"link_flair_background_color\": \"\", \"id\": \"hleu3d\", \"is_robot_indexable\": true, \"report_reasons\": [], \"author\": \"<TEST_SUBREDDIT>\", \"discussion_type\": null, \"num_comments\": 1, \"send_replies\": true, \"media\": null, \"contest_mode\": false, \"author_patreon_flair\": false, \"approved\": false, \"author_flair_text_color\": null, \"permalink\": \"/r/<TEST_SUBREDDIT>/comments/hleu3d/post_4/\", \"whitelist_status\": null, \"stickied\": false, \"url\": \"https://www.reddit.com/r/<TEST_SUBREDDIT>/comments/hleu3d/post_4/\", \"subreddit_subscribers\": 13, \"created_utc\": 1593914229.0, \"num_crossposts\": 0, \"mod_reports\": [], \"is_video\": false}}], \"after\": null, \"before\": null}}, \"subreddit_id\": \"t5_7ss0q\", \"description\": \"bbbbbbbbbbbbbbbbbbbbbbbbbbbbbbbbbbbbbbbbbbbbbbbbbbbbbbbbbbbbbbbbbbbbbbbbbbbbbbbbbbbbbbbbbbbbbbbbbbbbbbbbbbbbbbbbbbbbbbbbbbbbbbbbbbbbbbbbbbbbbbbbbbbbbbbbbbbbbbbbbbbbbbbbbbbbbbbbbbbbbbbbbbbbbbbbbbbbbbbbbbbbbbbbbbbbbbbbbbbbbbbbbbbbbbbbbbbbbbbbbbbbbbbbbb\", \"primary_link_id\": \"t3_axdfp2\", \"author_name\": \"<TEST_SUBREDDIT>\", \"collection_id\": \"3aa31024-711b-46b2-9514-3fd50619f6e8\", \"display_layout\": null, \"permalink\": \"https://www.reddit.com/r/<TEST_SUBREDDIT>/collection/3aa31024-711b-46b2-9514-3fd50619f6e8\", \"link_ids\": [\"t3_axdfp2\", \"t3_hgi36j\", \"t3_hlet1l\", \"t3_hlet1o\", \"t3_hleu2a\", \"t3_hleu2g\", \"t3_hleu2k\", \"t3_hleu2o\", \"t3_hleu3d\"], \"title\": \"aaaaaaaaaaaaaaaaaaaaaaaaaaaaaaaaaaaaaaaaaaaaaaaaaaaaaaaaaaaaaaaaaaaaaaaaaaaaaaaaaaaaaaaaaaaaaaaaaaaa\", \"created_at_utc\": 1593317212.619, \"author_id\": \"t2_o77bz\", \"last_update_utc\": 1593914229.208}"
=======
            "<USER_AGENT> PRAW/7.1.1.dev0 asyncprawcore/1.4.0.post1"
          ]
        },
        "method": "POST",
        "uri": "https://oauth.reddit.com/api/v1/collections/add_post_to_collection?raw_json=1"
      },
      "response": {
        "body": {
          "string": "{\"json\": {\"errors\": []}}"
>>>>>>> 93a04019
        },
        "headers": {
          "Accept-Ranges": "bytes",
          "Cache-Control": "private, s-maxage=0, max-age=0, must-revalidate, no-store, max-age=0, must-revalidate",
          "Connection": "keep-alive",
<<<<<<< HEAD
          "Content-Length": "43091",
          "Content-Type": "application/json; charset=UTF-8",
          "Date": "Sun, 05 Jul 2020 01:57:09 GMT",
          "Expires": "-1",
          "Server": "snooserv",
          "Set-Cookie": "session_tracker=pggldpgklcmjgqmpkh.0.1593914229502.Z0FBQUFBQmZBVE4xTkhvM29ZN3ZlcDUtYzA1c0N0M0c5ZFNqNGZFWEVIMmItQXdYQVpoTnB1UnRrLTB2dHZHTktDb2VQMHRfbFdyQlNobld5OHk2dlZfSHFFc1R4S3NPdnhaQVhWN1N0YTZpVldNTVpZRGJkbGVhV19PS2Y0SWVSU3JyRnJqTjMxLWU; Domain=reddit.com; Max-Age=7199; Path=/; expires=Sun, 05-Jul-2020 03:57:09 GMT; secure; SameSite=None; Secure",
          "Strict-Transport-Security": "max-age=15552000; includeSubDomains; preload",
          "Vary": "accept-encoding",
=======
          "Content-Length": "24",
          "Content-Type": "application/json; charset=UTF-8",
          "Date": "Sun, 05 Jul 2020 01:54:48 GMT",
          "Expires": "-1",
          "Server": "snooserv",
          "Set-Cookie": "session_tracker=aifhkilfpmkqgalhib.0.1593914088014.Z0FBQUFBQmZBVExvaXIteUNhYzJpbnlPTFBtenVpVFgxbW1Dd1lWUUEwTEVQUkk3YmJ6dXFzYkphV21OX0ZhcXAtdlZkRnVBMkxnN3hOVTd3a0VMZW9sd3VtVlI3NGloTGd2YWFnMUg3YzJhaDhLLUM2RXdrR3pwSndmZHBWVlQ3dEVuaUZmXzRYeXM; Domain=reddit.com; Max-Age=7199; Path=/; expires=Sun, 05-Jul-2020 03:54:48 GMT; secure",
          "Strict-Transport-Security": "max-age=15552000; includeSubDomains; preload",
>>>>>>> 93a04019
          "Via": "1.1 varnish",
          "X-Cache": "MISS",
          "X-Cache-Hits": "0",
          "X-Moose": "majestic",
<<<<<<< HEAD
          "X-Served-By": "cache-mci5946-MCI",
          "X-Timer": "S1593914229.442609,VS0,VE296",
          "x-content-type-options": "nosniff",
          "x-frame-options": "SAMEORIGIN",
          "x-ratelimit-remaining": "174.0",
          "x-ratelimit-reset": "171",
          "x-ratelimit-used": "426",
          "x-ua-compatible": "IE=edge",
          "x-xss-protection": "1; mode=block"
        },
        "status": {
          "code": 200,
          "message": "OK"
        },
        "url": "https://oauth.reddit.com/api/v1/collections/collection?collection_id=3aa31024-711b-46b2-9514-3fd50619f6e8&include_links=True&raw_json=1"
      }
    },
    {
      "request": {
        "body": null,
        "headers": {
          "Accept-Encoding": [
            "identity"
          ],
          "Authorization": [
            "bearer <ACCESS_TOKEN>"
          ],
          "User-Agent": [
            "<USER_AGENT> Async PRAW/7.1.1.dev0 asyncprawcore/1.4.0.post1"
          ]
=======
          "X-Served-By": "cache-mci5937-MCI",
          "X-Timer": "S1593914088.949904,VS0,VE193",
          "x-content-type-options": "nosniff",
          "x-frame-options": "SAMEORIGIN",
          "x-ratelimit-remaining": "317.0",
          "x-ratelimit-reset": "312",
          "x-ratelimit-used": "283",
          "x-ua-compatible": "IE=edge",
          "x-xss-protection": "1; mode=block"
>>>>>>> 93a04019
        },
        "method": "GET",
        "uri": "https://oauth.reddit.com/user/<TEST_SUBREDDIT>/about/?raw_json=1"
      },
      "response": {
        "body": {
          "string": "{\"kind\": \"t2\", \"data\": {\"is_employee\": false, \"has_visited_new_profile\": false, \"is_friend\": true, \"pref_no_profanity\": false, \"has_external_account\": false, \"pref_geopopular\": \"GLOBAL\", \"pref_show_trending\": false, \"subreddit\": {\"default_set\": true, \"user_is_contributor\": false, \"banner_img\": \"\", \"restrict_posting\": true, \"user_is_banned\": false, \"free_form_reports\": true, \"community_icon\": null, \"show_media\": true, \"icon_color\": \"#94E044\", \"user_is_muted\": false, \"display_name\": \"u_<TEST_SUBREDDIT>\", \"header_img\": null, \"title\": \"\", \"coins\": 0, \"previous_names\": [], \"over_18\": false, \"icon_size\": [256, 256], \"primary_color\": \"\", \"icon_img\": \"https://www.redditstatic.com/avatars/avatar_default_20_94E044.png\", \"description\": \"\", \"submit_link_label\": \"\", \"header_size\": null, \"restrict_commenting\": false, \"subscribers\": 23, \"submit_text_label\": \"\", \"is_default_icon\": true, \"link_flair_position\": \"\", \"display_name_prefixed\": \"u/<TEST_SUBREDDIT>\", \"key_color\": \"\", \"name\": \"t5_1kfmld\", \"is_default_banner\": true, \"url\": \"/user/<TEST_SUBREDDIT>/\", \"banner_size\": null, \"user_is_moderator\": true, \"public_description\": \"\", \"link_flair_enabled\": false, \"disable_contributor_requests\": false, \"subreddit_type\": \"user\", \"user_is_subscriber\": false}, \"is_sponsor\": false, \"gold_expiration\": 1608796962, \"has_gold_subscription\": true, \"num_friends\": 6, \"features\": {\"promoted_trend_blanks\": true, \"show_amp_link\": true, \"chat\": true, \"mweb_link_tab\": {\"owner\": \"growth\", \"variant\": \"control_1\", \"experiment_id\": 404}, \"reports_double_write_to_report_service_for_spam\": true, \"twitter_embed\": true, \"is_email_permission_required\": false, \"mod_awards\": true, \"expensive_coins_package\": true, \"mweb_xpromo_revamp_v2\": {\"owner\": \"growth\", \"variant\": \"treatment_2\", \"experiment_id\": 457}, \"awards_on_streams\": true, \"webhook_config\": true, \"mweb_xpromo_modal_listing_click_daily_dismissible_ios\": true, \"reports_double_write_to_report_service_for_som\": true, \"chat_subreddit\": true, \"modlog_copyright_removal\": true, \"do_not_track\": true, \"chat_user_settings\": true, \"custom_feeds\": true, \"mweb_xpromo_interstitial_comments_ios\": true, \"live_orangereds\": true, \"mweb_xpromo_modal_listing_click_daily_dismissible_android\": true, \"premium_subscriptions_table\": true, \"mweb_xpromo_interstitial_comments_android\": true, \"stream_as_a_post_type\": true, \"mweb_sharing_web_share_api\": {\"owner\": \"growth\", \"variant\": \"control_2\", \"experiment_id\": 314}, \"chat_group_rollout\": true, \"resized_styles_images\": true, \"spez_modal\": true, \"noreferrer_to_noopener\": true}, \"can_edit_name\": false, \"verified\": true, \"new_modmail_exists\": true, \"pref_autoplay\": false, \"coins\": 3600, \"has_paypal_subscription\": true, \"has_subscribed_to_premium\": false, \"id\": \"o77bz\", \"has_stripe_subscription\": false, \"can_create_subreddit\": true, \"over_18\": true, \"is_gold\": true, \"is_mod\": true, \"suspension_expiration_utc\": null, \"has_verified_email\": true, \"is_suspended\": false, \"pref_video_autoplay\": false, \"in_chat\": true, \"has_android_subscription\": false, \"in_redesign_beta\": false, \"icon_img\": \"https://www.redditstatic.com/avatars/avatar_default_20_94E044.png\", \"has_mod_mail\": true, \"pref_nightmode\": true, \"hide_from_robots\": true, \"password_set\": true, \"modhash\": null, \"link_karma\": 103854, \"accept_chats\": false, \"force_password_reset\": false, \"inbox_count\": 5, \"pref_top_karma_subreddits\": false, \"has_mail\": true, \"pref_show_snoovatar\": true, \"name\": \"<TEST_SUBREDDIT>\", \"pref_clickgadget\": 5, \"created\": 1434698170.0, \"gold_creddits\": 0, \"created_utc\": 1434669370.0, \"has_ios_subscription\": false, \"pref_show_twitter\": false, \"in_beta\": true, \"comment_karma\": 14445, \"has_subscribed\": true, \"accept_pms\": true}}"
        },
        "headers": {
          "Accept-Ranges": "bytes",
          "Cache-Control": "private, s-maxage=0, max-age=0, must-revalidate, no-store, max-age=0, must-revalidate",
          "Connection": "keep-alive",
          "Content-Length": "3682",
          "Content-Type": "application/json; charset=UTF-8",
          "Date": "Sun, 05 Jul 2020 01:57:09 GMT",
          "Expires": "-1",
          "Server": "snooserv",
          "Set-Cookie": "session_tracker=pggldpgklcmjgqmpkh.0.1593914229862.Z0FBQUFBQmZBVE4xNWptbkx4VUxxTWkwdjFsN2kwam5heXRpWTVNSmkxSnhZTlpIaFBEX1pmNk1fLUhEZ1hnYlAyOThGalh5RTdTUENGTTBLbXRMeEloRlRyT1Q4WWh1NTdhX20zRDVxb3ZDczEydVNVVEZHMXVsaFAtWkZ1Sm1rXzFrX3RGX1FPbDQ; Domain=reddit.com; Max-Age=7199; Path=/; expires=Sun, 05-Jul-2020 03:57:09 GMT; secure; SameSite=None; Secure",
          "Strict-Transport-Security": "max-age=15552000; includeSubDomains; preload",
          "Vary": "accept-encoding",
          "Via": "1.1 varnish",
          "X-Cache": "MISS",
          "X-Cache-Hits": "0",
          "X-Moose": "majestic",
          "X-Served-By": "cache-mci5946-MCI",
          "X-Timer": "S1593914230.802704,VS0,VE158",
          "x-content-type-options": "nosniff",
          "x-frame-options": "SAMEORIGIN",
          "x-ratelimit-remaining": "173.0",
          "x-ratelimit-reset": "171",
          "x-ratelimit-used": "427",
          "x-robots-tag": "noindex, nofollow",
          "x-ua-compatible": "IE=edge",
          "x-xss-protection": "1; mode=block"
        },
        "status": {
          "code": 200,
          "message": "OK"
        },
<<<<<<< HEAD
        "url": "https://oauth.reddit.com/user/<TEST_SUBREDDIT>/about/?raw_json=1"
      }
    }
  ],
  "recorded_at": "2020-07-04T20:57:09",
=======
        "url": "https://oauth.reddit.com/api/v1/collections/add_post_to_collection?raw_json=1"
      }
    }
  ],
  "recorded_at": "2020-07-04T20:54:48",
>>>>>>> 93a04019
  "version": 1
}<|MERGE_RESOLUTION|>--- conflicted
+++ resolved
@@ -23,11 +23,7 @@
             "close"
           ],
           "User-Agent": [
-<<<<<<< HEAD
-            "<USER_AGENT> Async PRAW/7.1.1.dev0 asyncprawcore/1.4.0.post1"
-=======
-            "<USER_AGENT> PRAW/7.1.1.dev0 asyncprawcore/1.4.0.post1"
->>>>>>> 93a04019
+            "<USER_AGENT> Async PRAW/7.1.1.dev0 asyncprawcore/1.4.0.post1"
           ]
         },
         "method": "post",
@@ -43,27 +39,16 @@
           "Connection": "close",
           "Content-Length": "367",
           "Content-Type": "application/json; charset=UTF-8",
-<<<<<<< HEAD
           "Date": "Sun, 05 Jul 2020 01:57:04 GMT",
           "Server": "snooserv",
           "Set-Cookie": "edgebucket=kCvdTxeIqybd17je0U; Domain=reddit.com; Max-Age=63071999; Path=/;  secure",
-=======
-          "Date": "Sun, 05 Jul 2020 01:54:45 GMT",
-          "Server": "snooserv",
-          "Set-Cookie": "edgebucket=9aNKsnGH6Em3zuoNG4; Domain=reddit.com; Max-Age=63071999; Path=/;  secure",
->>>>>>> 93a04019
-          "Strict-Transport-Security": "max-age=15552000; includeSubDomains; preload",
-          "Via": "1.1 varnish",
-          "X-Cache": "MISS",
-          "X-Cache-Hits": "0",
-          "X-Moose": "majestic",
-<<<<<<< HEAD
+          "Strict-Transport-Security": "max-age=15552000; includeSubDomains; preload",
+          "Via": "1.1 varnish",
+          "X-Cache": "MISS",
+          "X-Cache-Hits": "0",
+          "X-Moose": "majestic",
           "X-Served-By": "cache-mci5949-MCI",
           "X-Timer": "S1593914225.784628,VS0,VE86",
-=======
-          "X-Served-By": "cache-mci5941-MCI",
-          "X-Timer": "S1593914085.443301,VS0,VE104",
->>>>>>> 93a04019
           "x-content-type-options": "nosniff",
           "x-frame-options": "SAMEORIGIN",
           "x-xss-protection": "1; mode=block"
@@ -86,11 +71,7 @@
             "bearer <ACCESS_TOKEN>"
           ],
           "User-Agent": [
-<<<<<<< HEAD
-            "<USER_AGENT> Async PRAW/7.1.1.dev0 asyncprawcore/1.4.0.post1"
-=======
-            "<USER_AGENT> PRAW/7.1.1.dev0 asyncprawcore/1.4.0.post1"
->>>>>>> 93a04019
+            "<USER_AGENT> Async PRAW/7.1.1.dev0 asyncprawcore/1.4.0.post1"
           ]
         },
         "method": "GET",
@@ -98,11 +79,7 @@
       },
       "response": {
         "body": {
-<<<<<<< HEAD
           "string": "{\"kind\": \"t5\", \"data\": {\"user_flair_background_color\": null, \"submit_text_html\": null, \"restrict_posting\": true, \"user_is_banned\": false, \"free_form_reports\": true, \"wiki_enabled\": true, \"user_is_muted\": false, \"user_can_flair_in_sr\": true, \"display_name\": \"<TEST_SUBREDDIT>\", \"header_img\": null, \"title\": \"<TEST_SUBREDDIT>\\u2019s Personal Subreddit\", \"allow_galleries\": true, \"icon_size\": null, \"primary_color\": \"\", \"active_user_count\": 72, \"icon_img\": \"\", \"display_name_prefixed\": \"r/<TEST_SUBREDDIT>\", \"accounts_active\": 72, \"public_traffic\": false, \"subscribers\": 13, \"user_flair_richtext\": [], \"videostream_links_count\": 0, \"name\": \"t5_7ss0q\", \"quarantine\": false, \"hide_ads\": false, \"emojis_enabled\": false, \"advertiser_category\": \"\", \"public_description\": \"<TEST_SUBREDDIT>\\u2019s Personal Subreddit\", \"comment_score_hide_mins\": 0, \"user_has_favorited\": false, \"user_flair_template_id\": null, \"community_icon\": \"\", \"banner_background_image\": \"\", \"original_content_tag_enabled\": false, \"submit_text\": \"\", \"description_html\": null, \"spoilers_enabled\": true, \"header_title\": null, \"header_size\": null, \"user_flair_position\": \"right\", \"all_original_content\": false, \"collections_enabled\": true, \"is_enrolled_in_new_modmail\": true, \"key_color\": \"#545452\", \"event_posts_enabled\": true, \"can_assign_user_flair\": true, \"created\": 1513126736.0, \"wls\": null, \"show_media_preview\": true, \"submission_type\": \"any\", \"user_is_subscriber\": true, \"disable_contributor_requests\": false, \"allow_videogifs\": true, \"user_flair_type\": \"text\", \"allow_polls\": true, \"collapse_deleted_comments\": false, \"coins\": 0, \"emojis_custom_size\": null, \"public_description_html\": \"\\u003C!-- SC_OFF --\\u003E\\u003Cdiv class=\\\"md\\\"\\u003E\\u003Cp\\u003E<TEST_SUBREDDIT>\\u2019s Personal Subreddit\\u003C/p\\u003E\\n\\u003C/div\\u003E\\u003C!-- SC_ON --\\u003E\", \"allow_videos\": true, \"is_crosspostable_subreddit\": true, \"notification_level\": \"low\", \"can_assign_link_flair\": false, \"has_menu_widget\": false, \"accounts_active_is_fuzzed\": false, \"submit_text_label\": null, \"link_flair_position\": \"right\", \"user_sr_flair_enabled\": false, \"user_flair_enabled_in_sr\": true, \"allow_chat_post_creation\": false, \"allow_discovery\": true, \"user_sr_theme_enabled\": true, \"link_flair_enabled\": true, \"subreddit_type\": \"public\", \"suggested_comment_sort\": null, \"banner_img\": \"\", \"user_flair_text\": null, \"banner_background_color\": \"\", \"show_media\": true, \"id\": \"7ss0q\", \"user_is_moderator\": true, \"over18\": false, \"description\": \"\", \"is_chat_post_feature_enabled\": true, \"submit_link_label\": null, \"user_flair_text_color\": null, \"restrict_commenting\": false, \"user_flair_css_class\": null, \"allow_images\": true, \"lang\": \"en\", \"whitelist_status\": null, \"url\": \"/r/<TEST_SUBREDDIT>/\", \"created_utc\": 1513097936.0, \"banner_size\": null, \"mobile_banner_image\": \"\", \"user_is_contributor\": true}}"
-=======
-          "string": "{\"kind\": \"t5\", \"data\": {\"user_flair_background_color\": null, \"submit_text_html\": null, \"restrict_posting\": true, \"user_is_banned\": false, \"free_form_reports\": true, \"wiki_enabled\": true, \"user_is_muted\": false, \"user_can_flair_in_sr\": true, \"display_name\": \"<TEST_SUBREDDIT>\", \"header_img\": null, \"title\": \"<TEST_SUBREDDIT>\\u2019s Personal Subreddit\", \"allow_galleries\": true, \"icon_size\": null, \"primary_color\": \"\", \"active_user_count\": 60, \"icon_img\": \"\", \"display_name_prefixed\": \"r/<TEST_SUBREDDIT>\", \"accounts_active\": 60, \"public_traffic\": false, \"subscribers\": 13, \"user_flair_richtext\": [], \"videostream_links_count\": 0, \"name\": \"t5_7ss0q\", \"quarantine\": false, \"hide_ads\": false, \"emojis_enabled\": false, \"advertiser_category\": \"\", \"public_description\": \"<TEST_SUBREDDIT>\\u2019s Personal Subreddit\", \"comment_score_hide_mins\": 0, \"user_has_favorited\": false, \"user_flair_template_id\": null, \"community_icon\": \"\", \"banner_background_image\": \"\", \"original_content_tag_enabled\": false, \"submit_text\": \"\", \"description_html\": null, \"spoilers_enabled\": true, \"header_title\": null, \"header_size\": null, \"user_flair_position\": \"right\", \"all_original_content\": false, \"collections_enabled\": true, \"is_enrolled_in_new_modmail\": true, \"key_color\": \"#545452\", \"event_posts_enabled\": true, \"can_assign_user_flair\": true, \"created\": 1513126736.0, \"wls\": null, \"show_media_preview\": true, \"submission_type\": \"any\", \"user_is_subscriber\": true, \"disable_contributor_requests\": false, \"allow_videogifs\": true, \"user_flair_type\": \"text\", \"allow_polls\": true, \"collapse_deleted_comments\": false, \"coins\": 0, \"emojis_custom_size\": null, \"public_description_html\": \"\\u003C!-- SC_OFF --\\u003E\\u003Cdiv class=\\\"md\\\"\\u003E\\u003Cp\\u003E<TEST_SUBREDDIT>\\u2019s Personal Subreddit\\u003C/p\\u003E\\n\\u003C/div\\u003E\\u003C!-- SC_ON --\\u003E\", \"allow_videos\": true, \"is_crosspostable_subreddit\": true, \"notification_level\": \"low\", \"can_assign_link_flair\": false, \"has_menu_widget\": false, \"accounts_active_is_fuzzed\": false, \"submit_text_label\": null, \"link_flair_position\": \"right\", \"user_sr_flair_enabled\": false, \"user_flair_enabled_in_sr\": true, \"allow_chat_post_creation\": false, \"allow_discovery\": true, \"user_sr_theme_enabled\": true, \"link_flair_enabled\": true, \"subreddit_type\": \"public\", \"suggested_comment_sort\": null, \"banner_img\": \"\", \"user_flair_text\": null, \"banner_background_color\": \"\", \"show_media\": true, \"id\": \"7ss0q\", \"user_is_moderator\": true, \"over18\": false, \"description\": \"\", \"is_chat_post_feature_enabled\": true, \"submit_link_label\": null, \"user_flair_text_color\": null, \"restrict_commenting\": false, \"user_flair_css_class\": null, \"allow_images\": true, \"lang\": \"en\", \"whitelist_status\": null, \"url\": \"/r/<TEST_SUBREDDIT>/\", \"created_utc\": 1513097936.0, \"banner_size\": null, \"mobile_banner_image\": \"\", \"user_is_contributor\": true}}"
->>>>>>> 93a04019
         },
         "headers": {
           "Accept-Ranges": "bytes",
@@ -110,11 +87,7 @@
           "Connection": "keep-alive",
           "Content-Length": "2815",
           "Content-Type": "application/json; charset=UTF-8",
-<<<<<<< HEAD
           "Date": "Sun, 05 Jul 2020 01:57:05 GMT",
-=======
-          "Date": "Sun, 05 Jul 2020 01:54:45 GMT",
->>>>>>> 93a04019
           "Expires": "-1",
           "Server": "snooserv",
           "Set-Cookie": "csv=1; Max-Age=63072000; Domain=.reddit.com; Path=/; Secure; SameSite=None",
@@ -124,7 +97,6 @@
           "X-Cache": "MISS",
           "X-Cache-Hits": "0",
           "X-Moose": "majestic",
-<<<<<<< HEAD
           "X-Served-By": "cache-mci5946-MCI",
           "X-Timer": "S1593914225.946770,VS0,VE143",
           "x-content-type-options": "nosniff",
@@ -132,15 +104,6 @@
           "x-ratelimit-remaining": "196.0",
           "x-ratelimit-reset": "175",
           "x-ratelimit-used": "404",
-=======
-          "X-Served-By": "cache-mci5937-MCI",
-          "X-Timer": "S1593914086.620752,VS0,VE177",
-          "x-content-type-options": "nosniff",
-          "x-frame-options": "SAMEORIGIN",
-          "x-ratelimit-remaining": "328.0",
-          "x-ratelimit-reset": "315",
-          "x-ratelimit-used": "272",
->>>>>>> 93a04019
           "x-ua-compatible": "IE=edge",
           "x-xss-protection": "1; mode=block"
         },
@@ -162,11 +125,7 @@
             "bearer <ACCESS_TOKEN>"
           ],
           "User-Agent": [
-<<<<<<< HEAD
-            "<USER_AGENT> Async PRAW/7.1.1.dev0 asyncprawcore/1.4.0.post1"
-=======
-            "<USER_AGENT> PRAW/7.1.1.dev0 asyncprawcore/1.4.0.post1"
->>>>>>> 93a04019
+            "<USER_AGENT> Async PRAW/7.1.1.dev0 asyncprawcore/1.4.0.post1"
           ]
         },
         "method": "GET",
@@ -174,38 +133,24 @@
       },
       "response": {
         "body": {
-<<<<<<< HEAD
           "string": "{\"sorted_links\": {\"kind\": \"Listing\", \"data\": {\"modhash\": null, \"dist\": 4, \"children\": [{\"kind\": \"t3\", \"data\": {\"author_flair_background_color\": null, \"approved_at_utc\": 1554954080, \"subreddit\": \"<TEST_SUBREDDIT>\", \"selftext\": \"Hello peoples!\\n\\nLast week, we [asked your opinion](https://redd.it/aufll1) on your on whether we should move the memes to their own dedicated subreddit. The feedback we received from that post and in modmail was mostly in favor of this change. Because of this we have decided to go ahead with a trial of this new policy/rule.\\n \\n\\nThe new rule:\\n\\n\\u003E #No Memes \\n\\u003E \\n\\u003E No memes or images with text added to it. This includes, but not limited to: impact font, tweets, white box at the top with text added to it, comics, and other memey things. These should be posted to our sister sub r/fakehistorymemes. The exceptions are: subtitles, signs, shirts and any other text that was already in the image are permitted.\\n\\n##This means that all memes* now go in r/fakehistorymemes\\n^don\\u2019t ^forget ^to ^like, ^comment ^and ^subscribe!\\n\\n\\nOne thing we need to stress:\\n#There will never be a punishment (e.g., banning) for posting memes here apart from your post being removed and receiving a ~~nasty~~ reminder to post memes in r/fakehistorymemes.\\n\\nSeveral people have suggested that we have implement a flair system so that you could just sort by a certain flair to view the content you want to see. However, there are a few issues with this: \\n\\n1. It would break the existing filtering what years you want to see. Secondly, this would either require all users to flair their own submissions correctly (which we have learnt from other subs that this is easier said than done) or we would have to have someone around 24/7 to flair everyone's posts and all our slaves are busy doing other things.\\n2. This doesn't work for people who just view the sub through their feed as you can't sort by flair there.\\n\\nThis is where as having 2 subs allows for this functionality. \\n\\nJust to reiterate, memes now go in r/fakehistorymemes, while the OG style of post (such as those found in the top posts of all time) belong here.\\n\\n^(*We classify memes as something that has text added to the picture to make it funny. This means that subtitles, signs, shirts and any other text that was already in the image are permitted while things like comics, conventional impact font memes ^please ^no and other memey things should instead be posted on r/fakehisotrymemes. It is a little difficult to designate strict rules on exactly what is and isn\\u2019t a meme so it will be up to the moderators to decide what is a meme. However the above classification should be a good guideline (if you have something you want to post it should be reasonably simple to know which sub it should go in. r/fakehisotrymemes is still run by the same mod team (i.e., us)^) ^(so the rules will be similar (close to non-existent)^) ^(and we will be running similar competitions.)\\n\\nDepending on the feedback we receive and the quality of the sub, we will revisit this change and see if it is a beneficial change.\\n\\nThanks for being the best part of r/fakehistoryporn!\\n\\nSincerely,\\n\\n~~Meme Police~~ The r/fakehistoryporn mod team\\n\\n___\\n\\nIf you have any more questions, comments or concerns don\\u2019t hesitate to contact us in the [Official Discord](https://discord.gg/vWa5BRt), [Modmail](https://www.reddit.com/message/compose?to=%2Fr%2Ffakehistoryporn) or in the comments of this post. \\n\", \"user_reports\": [], \"saved\": false, \"mod_reason_title\": null, \"gilded\": 0, \"clicked\": false, \"title\": \"Test\", \"link_flair_richtext\": [], \"subreddit_name_prefixed\": \"r/<TEST_SUBREDDIT>\", \"collections\": [{\"permalink\": \"https://www.reddit.com/r/<TEST_SUBREDDIT>/collection/3aa31024-711b-46b2-9514-3fd50619f6e8\", \"link_ids\": [\"t3_axdfp2\", \"t3_hgi36j\", \"t3_hlet1l\", \"t3_hlet1o\"], \"description\": \"bbbbbbbbbbbbbbbbbbbbbbbbbbbbbbbbbbbbbbbbbbbbbbbbbbbbbbbbbbbbbbbbbbbbbbbbbbbbbbbbbbbbbbbbbbbbbbbbbbbbbbbbbbbbbbbbbbbbbbbbbbbbbbbbbbbbbbbbbbbbbbbbbbbbbbbbbbbbbbbbbbbbbbbbbbbbbbbbbbbbbbbbbbbbbbbbbbbbbbbbbbbbbbbbbbbbbbbbbbbbbbbbbbbbbbbbbbbbbbbbbbbbbbbbbb\", \"title\": \"aaaaaaaaaaaaaaaaaaaaaaaaaaaaaaaaaaaaaaaaaaaaaaaaaaaaaaaaaaaaaaaaaaaaaaaaaaaaaaaaaaaaaaaaaaaaaaaaaaaa\", \"created_at_utc\": 1593317212.619, \"subreddit_id\": \"t5_7ss0q\", \"author_name\": \"<TEST_SUBREDDIT>\", \"collection_id\": \"3aa31024-711b-46b2-9514-3fd50619f6e8\", \"author_id\": \"t2_o77bz\", \"last_update_utc\": 1593914088.032, \"display_layout\": null}], \"hidden\": false, \"pwls\": null, \"link_flair_css_class\": \"\", \"downs\": 0, \"thumbnail_height\": null, \"top_awarded_type\": null, \"parent_whitelist_status\": null, \"hide_score\": false, \"name\": \"t3_axdfp2\", \"quarantine\": false, \"link_flair_text_color\": \"dark\", \"upvote_ratio\": 1.0, \"ignore_reports\": false, \"ups\": 1, \"domain\": \"self.<TEST_SUBREDDIT>\", \"media_embed\": {}, \"thumbnail_width\": null, \"author_flair_template_id\": null, \"is_original_content\": false, \"author_fullname\": \"t2_o77bz\", \"secure_media\": null, \"is_reddit_media_domain\": false, \"is_meta\": false, \"category\": null, \"secure_media_embed\": {}, \"link_flair_text\": \"test\", \"can_mod_post\": true, \"score\": 1, \"approved_by\": \"<TEST_SUBREDDIT>\", \"author_premium\": true, \"thumbnail\": \"self\", \"edited\": false, \"author_flair_css_class\": null, \"author_flair_richtext\": [], \"gildings\": {}, \"post_hint\": \"self\", \"content_categories\": null, \"is_self\": true, \"subreddit_type\": \"public\", \"created\": 1551767842.0, \"link_flair_type\": \"text\", \"wls\": null, \"removed_by_category\": null, \"banned_by\": null, \"author_flair_type\": \"text\", \"total_awards_received\": 0, \"allow_live_comments\": false, \"selftext_html\": \"\\u003C!-- SC_OFF --\\u003E\\u003Cdiv class=\\\"md\\\"\\u003E\\u003Cp\\u003EHello peoples!\\u003C/p\\u003E\\n\\n\\u003Cp\\u003ELast week, we \\u003Ca href=\\\"https://redd.it/aufll1\\\"\\u003Easked your opinion\\u003C/a\\u003E on your on whether we should move the memes to their own dedicated subreddit. The feedback we received from that post and in modmail was mostly in favor of this change. Because of this we have decided to go ahead with a trial of this new policy/rule.\\u003C/p\\u003E\\n\\n\\u003Cp\\u003EThe new rule:\\u003C/p\\u003E\\n\\n\\u003Cblockquote\\u003E\\n\\u003Ch1\\u003ENo Memes\\u003C/h1\\u003E\\n\\n\\u003Cp\\u003ENo memes or images with text added to it. This includes, but not limited to: impact font, tweets, white box at the top with text added to it, comics, and other memey things. These should be posted to our sister sub \\u003Ca href=\\\"/r/fakehistorymemes\\\"\\u003Er/fakehistorymemes\\u003C/a\\u003E. The exceptions are: subtitles, signs, shirts and any other text that was already in the image are permitted.\\u003C/p\\u003E\\n\\u003C/blockquote\\u003E\\n\\n\\u003Ch2\\u003EThis means that all memes* now go in \\u003Ca href=\\\"/r/fakehistorymemes\\\"\\u003Er/fakehistorymemes\\u003C/a\\u003E\\u003C/h2\\u003E\\n\\n\\u003Cp\\u003E\\u003Csup\\u003Edon\\u2019t\\u003C/sup\\u003E \\u003Csup\\u003Eforget\\u003C/sup\\u003E \\u003Csup\\u003Eto\\u003C/sup\\u003E \\u003Csup\\u003Elike,\\u003C/sup\\u003E \\u003Csup\\u003Ecomment\\u003C/sup\\u003E \\u003Csup\\u003Eand\\u003C/sup\\u003E \\u003Csup\\u003Esubscribe!\\u003C/sup\\u003E\\u003C/p\\u003E\\n\\n\\u003Cp\\u003EOne thing we need to stress:\\u003C/p\\u003E\\n\\n\\u003Ch1\\u003EThere will never be a punishment (e.g., banning) for posting memes here apart from your post being removed and receiving a \\u003Cdel\\u003Enasty\\u003C/del\\u003E reminder to post memes in \\u003Ca href=\\\"/r/fakehistorymemes\\\"\\u003Er/fakehistorymemes\\u003C/a\\u003E.\\u003C/h1\\u003E\\n\\n\\u003Cp\\u003ESeveral people have suggested that we have implement a flair system so that you could just sort by a certain flair to view the content you want to see. However, there are a few issues with this: \\u003C/p\\u003E\\n\\n\\u003Col\\u003E\\n\\u003Cli\\u003EIt would break the existing filtering what years you want to see. Secondly, this would either require all users to flair their own submissions correctly (which we have learnt from other subs that this is easier said than done) or we would have to have someone around 24/7 to flair everyone\\u0026#39;s posts and all our slaves are busy doing other things.\\u003C/li\\u003E\\n\\u003Cli\\u003EThis doesn\\u0026#39;t work for people who just view the sub through their feed as you can\\u0026#39;t sort by flair there.\\u003C/li\\u003E\\n\\u003C/ol\\u003E\\n\\n\\u003Cp\\u003EThis is where as having 2 subs allows for this functionality. \\u003C/p\\u003E\\n\\n\\u003Cp\\u003EJust to reiterate, memes now go in \\u003Ca href=\\\"/r/fakehistorymemes\\\"\\u003Er/fakehistorymemes\\u003C/a\\u003E, while the OG style of post (such as those found in the top posts of all time) belong here.\\u003C/p\\u003E\\n\\n\\u003Cp\\u003E\\u003Csup\\u003E*We classify memes as something that has text added to the picture to make it funny. This means that subtitles, signs, shirts and any other text that was already in the image are permitted while things like comics, conventional impact font memes \\u003Csup\\u003Eplease\\u003C/sup\\u003E \\u003Csup\\u003Eno\\u003C/sup\\u003E and other memey things should instead be posted on \\u003Ca href=\\\"/r/fakehisotrymemes\\\"\\u003Er/fakehisotrymemes\\u003C/a\\u003E. It is a little difficult to designate strict rules on exactly what is and isn\\u2019t a meme so it will be up to the moderators to decide what is a meme. However the above classification should be a good guideline (if you have something you want to post it should be reasonably simple to know which sub it should go in. \\u003Ca href=\\\"/r/fakehisotrymemes\\\"\\u003Er/fakehisotrymemes\\u003C/a\\u003E is still run by the same mod team (i.e., us\\u003C/sup\\u003E\\u003Csup\\u003E)\\u003C/sup\\u003E \\u003Csup\\u003Eso the rules will be similar (close to non-existent\\u003C/sup\\u003E\\u003Csup\\u003E)\\u003C/sup\\u003E \\u003Csup\\u003Eand we will be running similar competitions.\\u003C/sup\\u003E\\u003C/p\\u003E\\n\\n\\u003Cp\\u003EDepending on the feedback we receive and the quality of the sub, we will revisit this change and see if it is a beneficial change.\\u003C/p\\u003E\\n\\n\\u003Cp\\u003EThanks for being the best part of \\u003Ca href=\\\"/r/fakehistoryporn\\\"\\u003Er/fakehistoryporn\\u003C/a\\u003E!\\u003C/p\\u003E\\n\\n\\u003Cp\\u003ESincerely,\\u003C/p\\u003E\\n\\n\\u003Cp\\u003E\\u003Cdel\\u003EMeme Police\\u003C/del\\u003E The \\u003Ca href=\\\"/r/fakehistoryporn\\\"\\u003Er/fakehistoryporn\\u003C/a\\u003E mod team\\u003C/p\\u003E\\n\\n\\u003Chr/\\u003E\\n\\n\\u003Cp\\u003EIf you have any more questions, comments or concerns don\\u2019t hesitate to contact us in the \\u003Ca href=\\\"https://discord.gg/vWa5BRt\\\"\\u003EOfficial Discord\\u003C/a\\u003E, \\u003Ca href=\\\"https://www.reddit.com/message/compose?to=%2Fr%2Ffakehistoryporn\\\"\\u003EModmail\\u003C/a\\u003E or in the comments of this post. \\u003C/p\\u003E\\n\\u003C/div\\u003E\\u003C!-- SC_ON --\\u003E\", \"likes\": true, \"suggested_sort\": null, \"banned_at_utc\": null, \"view_count\": null, \"archived\": true, \"no_follow\": false, \"spam\": false, \"is_crosspostable\": true, \"pinned\": false, \"over_18\": false, \"preview\": {\"images\": [{\"source\": {\"url\": \"https://external-preview.redd.it/x5JRIeY60pIR1fazPb0ljVkUi8PialslEUYlEhswmYk.jpg?auto=webp\\u0026s=ceaef94ac6b8f26b071a98866b446a4a0a567032\", \"width\": 1200, \"height\": 628}, \"resolutions\": [{\"url\": \"https://external-preview.redd.it/x5JRIeY60pIR1fazPb0ljVkUi8PialslEUYlEhswmYk.jpg?width=108\\u0026crop=smart\\u0026auto=webp\\u0026s=1dcc9ca3a866f7b4aacfadda858fab6a5652ecbf\", \"width\": 108, \"height\": 56}, {\"url\": \"https://external-preview.redd.it/x5JRIeY60pIR1fazPb0ljVkUi8PialslEUYlEhswmYk.jpg?width=216\\u0026crop=smart\\u0026auto=webp\\u0026s=b601492d6131461f3a1d195c82753317c0082d05\", \"width\": 216, \"height\": 113}, {\"url\": \"https://external-preview.redd.it/x5JRIeY60pIR1fazPb0ljVkUi8PialslEUYlEhswmYk.jpg?width=320\\u0026crop=smart\\u0026auto=webp\\u0026s=9df19ec5db5047dae1fadeec15b6836f38a6a917\", \"width\": 320, \"height\": 167}, {\"url\": \"https://external-preview.redd.it/x5JRIeY60pIR1fazPb0ljVkUi8PialslEUYlEhswmYk.jpg?width=640\\u0026crop=smart\\u0026auto=webp\\u0026s=bdc6a700886d20d02dd8e29d1f5b3a721deabb4a\", \"width\": 640, \"height\": 334}, {\"url\": \"https://external-preview.redd.it/x5JRIeY60pIR1fazPb0ljVkUi8PialslEUYlEhswmYk.jpg?width=960\\u0026crop=smart\\u0026auto=webp\\u0026s=8cab368c12c276549af3f8245418a03d27645013\", \"width\": 960, \"height\": 502}, {\"url\": \"https://external-preview.redd.it/x5JRIeY60pIR1fazPb0ljVkUi8PialslEUYlEhswmYk.jpg?width=1080\\u0026crop=smart\\u0026auto=webp\\u0026s=07a44ca128379479601d3de5764bee14dc1b2f74\", \"width\": 1080, \"height\": 565}], \"variants\": {}, \"id\": \"ltRJIJZJxzAbU2ofId4f5xpfVwmSPFOuFlvarmLqasI\"}], \"enabled\": false}, \"all_awardings\": [], \"awarders\": [], \"media_only\": false, \"link_flair_template_id\": \"94f13282-e2e8-11e8-8291-0eae4e167256\", \"can_gild\": false, \"removed\": false, \"spoiler\": false, \"locked\": false, \"author_flair_text\": null, \"treatment_tags\": [], \"rte_mode\": \"markdown\", \"visited\": false, \"removed_by\": null, \"mod_note\": null, \"distinguished\": null, \"subreddit_id\": \"t5_7ss0q\", \"mod_reason_by\": null, \"num_reports\": 0, \"removal_reason\": null, \"link_flair_background_color\": \"\", \"id\": \"axdfp2\", \"is_robot_indexable\": true, \"report_reasons\": [], \"author\": \"<TEST_SUBREDDIT>\", \"discussion_type\": null, \"num_comments\": 1, \"send_replies\": true, \"media\": null, \"contest_mode\": false, \"author_patreon_flair\": false, \"approved\": true, \"author_flair_text_color\": null, \"permalink\": \"/r/<TEST_SUBREDDIT>/comments/axdfp2/test/\", \"whitelist_status\": null, \"stickied\": false, \"url\": \"https://www.reddit.com/r/<TEST_SUBREDDIT>/comments/axdfp2/test/\", \"subreddit_subscribers\": 13, \"created_utc\": 1551739042.0, \"num_crossposts\": 0, \"mod_reports\": [], \"is_video\": false}}, {\"kind\": \"t3\", \"data\": {\"author_flair_background_color\": null, \"approved_at_utc\": null, \"subreddit\": \"<TEST_SUBREDDIT>\", \"selftext\": \"\", \"user_reports\": [], \"saved\": false, \"mod_reason_title\": null, \"gilded\": 0, \"clicked\": false, \"title\": \"test\", \"link_flair_richtext\": [], \"subreddit_name_prefixed\": \"r/<TEST_SUBREDDIT>\", \"collections\": [{\"permalink\": \"https://www.reddit.com/r/<TEST_SUBREDDIT>/collection/3aa31024-711b-46b2-9514-3fd50619f6e8\", \"link_ids\": [\"t3_axdfp2\", \"t3_hgi36j\", \"t3_hlet1l\", \"t3_hlet1o\"], \"description\": \"bbbbbbbbbbbbbbbbbbbbbbbbbbbbbbbbbbbbbbbbbbbbbbbbbbbbbbbbbbbbbbbbbbbbbbbbbbbbbbbbbbbbbbbbbbbbbbbbbbbbbbbbbbbbbbbbbbbbbbbbbbbbbbbbbbbbbbbbbbbbbbbbbbbbbbbbbbbbbbbbbbbbbbbbbbbbbbbbbbbbbbbbbbbbbbbbbbbbbbbbbbbbbbbbbbbbbbbbbbbbbbbbbbbbbbbbbbbbbbbbbbbbbbbbbb\", \"title\": \"aaaaaaaaaaaaaaaaaaaaaaaaaaaaaaaaaaaaaaaaaaaaaaaaaaaaaaaaaaaaaaaaaaaaaaaaaaaaaaaaaaaaaaaaaaaaaaaaaaaa\", \"created_at_utc\": 1593317212.619, \"subreddit_id\": \"t5_7ss0q\", \"author_name\": \"<TEST_SUBREDDIT>\", \"collection_id\": \"3aa31024-711b-46b2-9514-3fd50619f6e8\", \"author_id\": \"t2_o77bz\", \"last_update_utc\": 1593914088.032, \"display_layout\": null}], \"hidden\": false, \"pwls\": null, \"link_flair_css_class\": null, \"downs\": 0, \"thumbnail_height\": 140, \"top_awarded_type\": null, \"parent_whitelist_status\": null, \"hide_score\": false, \"name\": \"t3_hgi36j\", \"quarantine\": false, \"link_flair_text_color\": \"dark\", \"upvote_ratio\": 1.0, \"ignore_reports\": false, \"ups\": 1, \"domain\": \"reddit.com\", \"media_embed\": {\"content\": \"\\n\\u003Cdiv class=\\\"psuedo-selftext\\\"\\u003E\\n  \\u003Ciframe src=\\\"//www.redditmedia.com/live/157c4e77rjr3x/embed\\\" height=\\\"500\\\"\\u003E\\u003C/iframe\\u003E\\n\\u003C/div\\u003E\\n\", \"width\": 710, \"scrolling\": false, \"height\": 500}, \"thumbnail_width\": 140, \"author_flair_template_id\": null, \"is_original_content\": false, \"author_fullname\": \"t2_o77bz\", \"secure_media\": {\"event_id\": \"157c4e77rjr3x\", \"type\": \"liveupdate\"}, \"is_reddit_media_domain\": false, \"is_meta\": false, \"category\": null, \"secure_media_embed\": {\"content\": \"\\n\\u003Cdiv class=\\\"psuedo-selftext\\\"\\u003E\\n  \\u003Ciframe src=\\\"//www.redditmedia.com/live/157c4e77rjr3x/embed\\\" height=\\\"500\\\"\\u003E\\u003C/iframe\\u003E\\n\\u003C/div\\u003E\\n\", \"width\": 710, \"scrolling\": false, \"media_domain_url\": \"https://www.redditmedia.com/mediaembed/hgi36j\", \"height\": 500}, \"link_flair_text\": null, \"can_mod_post\": true, \"score\": 1, \"approved_by\": null, \"author_premium\": true, \"thumbnail\": \"https://b.thumbs.redditmedia.com/oWQc7vsBGJ6ot7waIvVYAjih2_CLlgljZIrssn-YxQY.jpg\", \"edited\": false, \"author_flair_css_class\": null, \"author_flair_richtext\": [], \"gildings\": {}, \"content_categories\": null, \"is_self\": false, \"subreddit_type\": \"public\", \"created\": 1593241128.0, \"link_flair_type\": \"text\", \"wls\": null, \"removed_by_category\": null, \"banned_by\": null, \"author_flair_type\": \"text\", \"total_awards_received\": 0, \"allow_live_comments\": false, \"selftext_html\": null, \"likes\": true, \"suggested_sort\": null, \"banned_at_utc\": null, \"url_overridden_by_dest\": \"https://www.reddit.com/live/157c4e77rjr3x/\", \"view_count\": null, \"archived\": false, \"no_follow\": false, \"spam\": false, \"is_crosspostable\": true, \"pinned\": false, \"over_18\": false, \"all_awardings\": [], \"awarders\": [], \"media_only\": false, \"can_gild\": false, \"removed\": false, \"spoiler\": false, \"locked\": false, \"author_flair_text\": null, \"treatment_tags\": [], \"rte_mode\": \"markdown\", \"visited\": true, \"removed_by\": null, \"mod_note\": null, \"distinguished\": null, \"subreddit_id\": \"t5_7ss0q\", \"mod_reason_by\": null, \"num_reports\": 0, \"removal_reason\": null, \"link_flair_background_color\": \"\", \"id\": \"hgi36j\", \"is_robot_indexable\": true, \"report_reasons\": [], \"author\": \"<TEST_SUBREDDIT>\", \"discussion_type\": null, \"num_comments\": 1, \"send_replies\": true, \"media\": {\"event_id\": \"157c4e77rjr3x\", \"type\": \"liveupdate\"}, \"contest_mode\": false, \"author_patreon_flair\": false, \"approved\": false, \"author_flair_text_color\": null, \"permalink\": \"/r/<TEST_SUBREDDIT>/comments/hgi36j/test/\", \"whitelist_status\": null, \"stickied\": false, \"url\": \"https://www.reddit.com/live/157c4e77rjr3x/\", \"subreddit_subscribers\": 13, \"created_utc\": 1593212328.0, \"num_crossposts\": 0, \"mod_reports\": [], \"is_video\": false}}, {\"kind\": \"t3\", \"data\": {\"author_flair_background_color\": null, \"approved_at_utc\": null, \"subreddit\": \"<TEST_SUBREDDIT>\", \"selftext\": \"\", \"user_reports\": [], \"saved\": false, \"mod_reason_title\": null, \"gilded\": 0, \"clicked\": false, \"title\": \"Post #0\", \"link_flair_richtext\": [], \"subreddit_name_prefixed\": \"r/<TEST_SUBREDDIT>\", \"collections\": [{\"permalink\": \"https://www.reddit.com/r/<TEST_SUBREDDIT>/collection/3aa31024-711b-46b2-9514-3fd50619f6e8\", \"link_ids\": [\"t3_axdfp2\", \"t3_hgi36j\", \"t3_hlet1l\", \"t3_hlet1o\"], \"description\": \"bbbbbbbbbbbbbbbbbbbbbbbbbbbbbbbbbbbbbbbbbbbbbbbbbbbbbbbbbbbbbbbbbbbbbbbbbbbbbbbbbbbbbbbbbbbbbbbbbbbbbbbbbbbbbbbbbbbbbbbbbbbbbbbbbbbbbbbbbbbbbbbbbbbbbbbbbbbbbbbbbbbbbbbbbbbbbbbbbbbbbbbbbbbbbbbbbbbbbbbbbbbbbbbbbbbbbbbbbbbbbbbbbbbbbbbbbbbbbbbbbbbbbbbbbb\", \"title\": \"aaaaaaaaaaaaaaaaaaaaaaaaaaaaaaaaaaaaaaaaaaaaaaaaaaaaaaaaaaaaaaaaaaaaaaaaaaaaaaaaaaaaaaaaaaaaaaaaaaaa\", \"created_at_utc\": 1593317212.619, \"subreddit_id\": \"t5_7ss0q\", \"author_name\": \"<TEST_SUBREDDIT>\", \"collection_id\": \"3aa31024-711b-46b2-9514-3fd50619f6e8\", \"author_id\": \"t2_o77bz\", \"last_update_utc\": 1593914088.032, \"display_layout\": null}], \"hidden\": false, \"pwls\": null, \"link_flair_css_class\": null, \"downs\": 0, \"thumbnail_height\": null, \"top_awarded_type\": null, \"parent_whitelist_status\": null, \"hide_score\": false, \"name\": \"t3_hlet1l\", \"quarantine\": false, \"link_flair_text_color\": \"dark\", \"upvote_ratio\": 1.0, \"ignore_reports\": false, \"subreddit_type\": \"public\", \"ups\": 1, \"total_awards_received\": 0, \"media_embed\": {}, \"thumbnail_width\": null, \"author_flair_template_id\": null, \"is_original_content\": false, \"author_fullname\": \"t2_o77bz\", \"secure_media\": null, \"is_reddit_media_domain\": false, \"is_meta\": false, \"category\": null, \"secure_media_embed\": {}, \"link_flair_text\": null, \"can_mod_post\": true, \"score\": 1, \"approved_by\": null, \"author_premium\": true, \"thumbnail\": \"self\", \"edited\": false, \"author_flair_css_class\": null, \"author_flair_richtext\": [], \"gildings\": {}, \"content_categories\": null, \"is_self\": true, \"mod_note\": null, \"created\": 1593942886.0, \"link_flair_type\": \"text\", \"wls\": null, \"removed_by_category\": null, \"banned_by\": null, \"author_flair_type\": \"text\", \"domain\": \"self.<TEST_SUBREDDIT>\", \"allow_live_comments\": false, \"selftext_html\": null, \"likes\": true, \"suggested_sort\": null, \"banned_at_utc\": null, \"view_count\": null, \"archived\": false, \"no_follow\": false, \"spam\": false, \"is_crosspostable\": true, \"pinned\": false, \"over_18\": false, \"all_awardings\": [], \"awarders\": [], \"media_only\": false, \"can_gild\": false, \"removed\": false, \"spoiler\": false, \"locked\": false, \"author_flair_text\": null, \"treatment_tags\": [], \"rte_mode\": \"markdown\", \"visited\": false, \"removed_by\": null, \"num_reports\": 0, \"distinguished\": null, \"subreddit_id\": \"t5_7ss0q\", \"mod_reason_by\": null, \"removal_reason\": null, \"link_flair_background_color\": \"\", \"id\": \"hlet1l\", \"is_robot_indexable\": true, \"report_reasons\": [], \"author\": \"<TEST_SUBREDDIT>\", \"discussion_type\": null, \"num_comments\": 1, \"send_replies\": true, \"media\": null, \"contest_mode\": false, \"author_patreon_flair\": false, \"approved\": false, \"author_flair_text_color\": null, \"permalink\": \"/r/<TEST_SUBREDDIT>/comments/hlet1l/post_0/\", \"whitelist_status\": null, \"stickied\": false, \"url\": \"https://www.reddit.com/r/<TEST_SUBREDDIT>/comments/hlet1l/post_0/\", \"subreddit_subscribers\": 13, \"created_utc\": 1593914086.0, \"num_crossposts\": 0, \"mod_reports\": [], \"is_video\": false}}, {\"kind\": \"t3\", \"data\": {\"author_flair_background_color\": null, \"approved_at_utc\": null, \"subreddit\": \"<TEST_SUBREDDIT>\", \"selftext\": \"\", \"user_reports\": [], \"saved\": false, \"mod_reason_title\": null, \"gilded\": 0, \"clicked\": false, \"title\": \"Post #1\", \"link_flair_richtext\": [], \"subreddit_name_prefixed\": \"r/<TEST_SUBREDDIT>\", \"collections\": [{\"permalink\": \"https://www.reddit.com/r/<TEST_SUBREDDIT>/collection/3aa31024-711b-46b2-9514-3fd50619f6e8\", \"link_ids\": [\"t3_axdfp2\", \"t3_hgi36j\", \"t3_hlet1l\", \"t3_hlet1o\"], \"description\": \"bbbbbbbbbbbbbbbbbbbbbbbbbbbbbbbbbbbbbbbbbbbbbbbbbbbbbbbbbbbbbbbbbbbbbbbbbbbbbbbbbbbbbbbbbbbbbbbbbbbbbbbbbbbbbbbbbbbbbbbbbbbbbbbbbbbbbbbbbbbbbbbbbbbbbbbbbbbbbbbbbbbbbbbbbbbbbbbbbbbbbbbbbbbbbbbbbbbbbbbbbbbbbbbbbbbbbbbbbbbbbbbbbbbbbbbbbbbbbbbbbbbbbbbbbb\", \"title\": \"aaaaaaaaaaaaaaaaaaaaaaaaaaaaaaaaaaaaaaaaaaaaaaaaaaaaaaaaaaaaaaaaaaaaaaaaaaaaaaaaaaaaaaaaaaaaaaaaaaaa\", \"created_at_utc\": 1593317212.619, \"subreddit_id\": \"t5_7ss0q\", \"author_name\": \"<TEST_SUBREDDIT>\", \"collection_id\": \"3aa31024-711b-46b2-9514-3fd50619f6e8\", \"author_id\": \"t2_o77bz\", \"last_update_utc\": 1593914088.032, \"display_layout\": null}], \"hidden\": false, \"pwls\": null, \"link_flair_css_class\": null, \"downs\": 0, \"thumbnail_height\": null, \"top_awarded_type\": null, \"parent_whitelist_status\": null, \"hide_score\": false, \"name\": \"t3_hlet1o\", \"quarantine\": false, \"link_flair_text_color\": \"dark\", \"upvote_ratio\": 1.0, \"ignore_reports\": false, \"subreddit_type\": \"public\", \"ups\": 1, \"total_awards_received\": 0, \"media_embed\": {}, \"thumbnail_width\": null, \"author_flair_template_id\": null, \"is_original_content\": false, \"author_fullname\": \"t2_o77bz\", \"secure_media\": null, \"is_reddit_media_domain\": false, \"is_meta\": false, \"category\": null, \"secure_media_embed\": {}, \"link_flair_text\": null, \"can_mod_post\": true, \"score\": 1, \"approved_by\": null, \"author_premium\": true, \"thumbnail\": \"self\", \"edited\": false, \"author_flair_css_class\": null, \"author_flair_richtext\": [], \"gildings\": {}, \"content_categories\": null, \"is_self\": true, \"mod_note\": null, \"created\": 1593942886.0, \"link_flair_type\": \"text\", \"wls\": null, \"removed_by_category\": null, \"banned_by\": null, \"author_flair_type\": \"text\", \"domain\": \"self.<TEST_SUBREDDIT>\", \"allow_live_comments\": false, \"selftext_html\": null, \"likes\": true, \"suggested_sort\": null, \"banned_at_utc\": null, \"view_count\": null, \"archived\": false, \"no_follow\": false, \"spam\": false, \"is_crosspostable\": true, \"pinned\": false, \"over_18\": false, \"all_awardings\": [], \"awarders\": [], \"media_only\": false, \"can_gild\": false, \"removed\": false, \"spoiler\": false, \"locked\": false, \"author_flair_text\": null, \"treatment_tags\": [], \"rte_mode\": \"markdown\", \"visited\": false, \"removed_by\": null, \"num_reports\": 0, \"distinguished\": null, \"subreddit_id\": \"t5_7ss0q\", \"mod_reason_by\": null, \"removal_reason\": null, \"link_flair_background_color\": \"\", \"id\": \"hlet1o\", \"is_robot_indexable\": true, \"report_reasons\": [], \"author\": \"<TEST_SUBREDDIT>\", \"discussion_type\": null, \"num_comments\": 1, \"send_replies\": true, \"media\": null, \"contest_mode\": false, \"author_patreon_flair\": false, \"approved\": false, \"author_flair_text_color\": null, \"permalink\": \"/r/<TEST_SUBREDDIT>/comments/hlet1o/post_1/\", \"whitelist_status\": null, \"stickied\": false, \"url\": \"https://www.reddit.com/r/<TEST_SUBREDDIT>/comments/hlet1o/post_1/\", \"subreddit_subscribers\": 13, \"created_utc\": 1593914086.0, \"num_crossposts\": 0, \"mod_reports\": [], \"is_video\": false}}], \"after\": null, \"before\": null}}, \"subreddit_id\": \"t5_7ss0q\", \"description\": \"bbbbbbbbbbbbbbbbbbbbbbbbbbbbbbbbbbbbbbbbbbbbbbbbbbbbbbbbbbbbbbbbbbbbbbbbbbbbbbbbbbbbbbbbbbbbbbbbbbbbbbbbbbbbbbbbbbbbbbbbbbbbbbbbbbbbbbbbbbbbbbbbbbbbbbbbbbbbbbbbbbbbbbbbbbbbbbbbbbbbbbbbbbbbbbbbbbbbbbbbbbbbbbbbbbbbbbbbbbbbbbbbbbbbbbbbbbbbbbbbbbbbbbbbbb\", \"primary_link_id\": \"t3_axdfp2\", \"author_name\": \"<TEST_SUBREDDIT>\", \"collection_id\": \"3aa31024-711b-46b2-9514-3fd50619f6e8\", \"display_layout\": null, \"permalink\": \"https://www.reddit.com/r/<TEST_SUBREDDIT>/collection/3aa31024-711b-46b2-9514-3fd50619f6e8\", \"link_ids\": [\"t3_axdfp2\", \"t3_hgi36j\", \"t3_hlet1l\", \"t3_hlet1o\"], \"title\": \"aaaaaaaaaaaaaaaaaaaaaaaaaaaaaaaaaaaaaaaaaaaaaaaaaaaaaaaaaaaaaaaaaaaaaaaaaaaaaaaaaaaaaaaaaaaaaaaaaaaa\", \"created_at_utc\": 1593317212.619, \"author_id\": \"t2_o77bz\", \"last_update_utc\": 1593914088.032}"
-=======
-          "string": "{\"sorted_links\": {\"kind\": \"Listing\", \"data\": {\"modhash\": null, \"dist\": 2, \"children\": [{\"kind\": \"t3\", \"data\": {\"author_flair_background_color\": null, \"approved_at_utc\": 1554954080, \"subreddit\": \"<TEST_SUBREDDIT>\", \"selftext\": \"Hello peoples!\\n\\nLast week, we [asked your opinion](https://redd.it/aufll1) on your on whether we should move the memes to their own dedicated subreddit. The feedback we received from that post and in modmail was mostly in favor of this change. Because of this we have decided to go ahead with a trial of this new policy/rule.\\n \\n\\nThe new rule:\\n\\n\\u003E #No Memes \\n\\u003E \\n\\u003E No memes or images with text added to it. This includes, but not limited to: impact font, tweets, white box at the top with text added to it, comics, and other memey things. These should be posted to our sister sub r/fakehistorymemes. The exceptions are: subtitles, signs, shirts and any other text that was already in the image are permitted.\\n\\n##This means that all memes* now go in r/fakehistorymemes\\n^don\\u2019t ^forget ^to ^like, ^comment ^and ^subscribe!\\n\\n\\nOne thing we need to stress:\\n#There will never be a punishment (e.g., banning) for posting memes here apart from your post being removed and receiving a ~~nasty~~ reminder to post memes in r/fakehistorymemes.\\n\\nSeveral people have suggested that we have implement a flair system so that you could just sort by a certain flair to view the content you want to see. However, there are a few issues with this: \\n\\n1. It would break the existing filtering what years you want to see. Secondly, this would either require all users to flair their own submissions correctly (which we have learnt from other subs that this is easier said than done) or we would have to have someone around 24/7 to flair everyone's posts and all our slaves are busy doing other things.\\n2. This doesn't work for people who just view the sub through their feed as you can't sort by flair there.\\n\\nThis is where as having 2 subs allows for this functionality. \\n\\nJust to reiterate, memes now go in r/fakehistorymemes, while the OG style of post (such as those found in the top posts of all time) belong here.\\n\\n^(*We classify memes as something that has text added to the picture to make it funny. This means that subtitles, signs, shirts and any other text that was already in the image are permitted while things like comics, conventional impact font memes ^please ^no and other memey things should instead be posted on r/fakehisotrymemes. It is a little difficult to designate strict rules on exactly what is and isn\\u2019t a meme so it will be up to the moderators to decide what is a meme. However the above classification should be a good guideline (if you have something you want to post it should be reasonably simple to know which sub it should go in. r/fakehisotrymemes is still run by the same mod team (i.e., us)^) ^(so the rules will be similar (close to non-existent)^) ^(and we will be running similar competitions.)\\n\\nDepending on the feedback we receive and the quality of the sub, we will revisit this change and see if it is a beneficial change.\\n\\nThanks for being the best part of r/fakehistoryporn!\\n\\nSincerely,\\n\\n~~Meme Police~~ The r/fakehistoryporn mod team\\n\\n___\\n\\nIf you have any more questions, comments or concerns don\\u2019t hesitate to contact us in the [Official Discord](https://discord.gg/vWa5BRt), [Modmail](https://www.reddit.com/message/compose?to=%2Fr%2Ffakehistoryporn) or in the comments of this post. \\n\", \"user_reports\": [], \"saved\": false, \"mod_reason_title\": null, \"gilded\": 0, \"clicked\": false, \"title\": \"Test\", \"link_flair_richtext\": [], \"subreddit_name_prefixed\": \"r/<TEST_SUBREDDIT>\", \"collections\": [{\"permalink\": \"https://www.reddit.com/r/<TEST_SUBREDDIT>/collection/3aa31024-711b-46b2-9514-3fd50619f6e8\", \"link_ids\": [\"t3_axdfp2\", \"t3_hgi36j\"], \"description\": \"bbbbbbbbbbbbbbbbbbbbbbbbbbbbbbbbbbbbbbbbbbbbbbbbbbbbbbbbbbbbbbbbbbbbbbbbbbbbbbbbbbbbbbbbbbbbbbbbbbbbbbbbbbbbbbbbbbbbbbbbbbbbbbbbbbbbbbbbbbbbbbbbbbbbbbbbbbbbbbbbbbbbbbbbbbbbbbbbbbbbbbbbbbbbbbbbbbbbbbbbbbbbbbbbbbbbbbbbbbbbbbbbbbbbbbbbbbbbbbbbbbbbbbbbbb\", \"title\": \"aaaaaaaaaaaaaaaaaaaaaaaaaaaaaaaaaaaaaaaaaaaaaaaaaaaaaaaaaaaaaaaaaaaaaaaaaaaaaaaaaaaaaaaaaaaaaaaaaaaa\", \"created_at_utc\": 1593317212.619, \"subreddit_id\": \"t5_7ss0q\", \"author_name\": \"<TEST_SUBREDDIT>\", \"collection_id\": \"3aa31024-711b-46b2-9514-3fd50619f6e8\", \"author_id\": \"t2_o77bz\", \"last_update_utc\": 1593913697.932, \"display_layout\": null}], \"hidden\": false, \"pwls\": null, \"link_flair_css_class\": \"\", \"downs\": 0, \"thumbnail_height\": null, \"top_awarded_type\": null, \"parent_whitelist_status\": null, \"hide_score\": false, \"name\": \"t3_axdfp2\", \"quarantine\": false, \"link_flair_text_color\": \"dark\", \"upvote_ratio\": 1.0, \"ignore_reports\": false, \"ups\": 1, \"domain\": \"self.<TEST_SUBREDDIT>\", \"media_embed\": {}, \"thumbnail_width\": null, \"author_flair_template_id\": null, \"is_original_content\": false, \"author_fullname\": \"t2_o77bz\", \"secure_media\": null, \"is_reddit_media_domain\": false, \"is_meta\": false, \"category\": null, \"secure_media_embed\": {}, \"link_flair_text\": \"test\", \"can_mod_post\": true, \"score\": 1, \"approved_by\": \"<TEST_SUBREDDIT>\", \"author_premium\": true, \"thumbnail\": \"self\", \"edited\": false, \"author_flair_css_class\": null, \"author_flair_richtext\": [], \"gildings\": {}, \"post_hint\": \"self\", \"content_categories\": null, \"is_self\": true, \"subreddit_type\": \"public\", \"created\": 1551767842.0, \"link_flair_type\": \"text\", \"wls\": null, \"removed_by_category\": null, \"banned_by\": null, \"author_flair_type\": \"text\", \"total_awards_received\": 0, \"allow_live_comments\": false, \"selftext_html\": \"\\u003C!-- SC_OFF --\\u003E\\u003Cdiv class=\\\"md\\\"\\u003E\\u003Cp\\u003EHello peoples!\\u003C/p\\u003E\\n\\n\\u003Cp\\u003ELast week, we \\u003Ca href=\\\"https://redd.it/aufll1\\\"\\u003Easked your opinion\\u003C/a\\u003E on your on whether we should move the memes to their own dedicated subreddit. The feedback we received from that post and in modmail was mostly in favor of this change. Because of this we have decided to go ahead with a trial of this new policy/rule.\\u003C/p\\u003E\\n\\n\\u003Cp\\u003EThe new rule:\\u003C/p\\u003E\\n\\n\\u003Cblockquote\\u003E\\n\\u003Ch1\\u003ENo Memes\\u003C/h1\\u003E\\n\\n\\u003Cp\\u003ENo memes or images with text added to it. This includes, but not limited to: impact font, tweets, white box at the top with text added to it, comics, and other memey things. These should be posted to our sister sub \\u003Ca href=\\\"/r/fakehistorymemes\\\"\\u003Er/fakehistorymemes\\u003C/a\\u003E. The exceptions are: subtitles, signs, shirts and any other text that was already in the image are permitted.\\u003C/p\\u003E\\n\\u003C/blockquote\\u003E\\n\\n\\u003Ch2\\u003EThis means that all memes* now go in \\u003Ca href=\\\"/r/fakehistorymemes\\\"\\u003Er/fakehistorymemes\\u003C/a\\u003E\\u003C/h2\\u003E\\n\\n\\u003Cp\\u003E\\u003Csup\\u003Edon\\u2019t\\u003C/sup\\u003E \\u003Csup\\u003Eforget\\u003C/sup\\u003E \\u003Csup\\u003Eto\\u003C/sup\\u003E \\u003Csup\\u003Elike,\\u003C/sup\\u003E \\u003Csup\\u003Ecomment\\u003C/sup\\u003E \\u003Csup\\u003Eand\\u003C/sup\\u003E \\u003Csup\\u003Esubscribe!\\u003C/sup\\u003E\\u003C/p\\u003E\\n\\n\\u003Cp\\u003EOne thing we need to stress:\\u003C/p\\u003E\\n\\n\\u003Ch1\\u003EThere will never be a punishment (e.g., banning) for posting memes here apart from your post being removed and receiving a \\u003Cdel\\u003Enasty\\u003C/del\\u003E reminder to post memes in \\u003Ca href=\\\"/r/fakehistorymemes\\\"\\u003Er/fakehistorymemes\\u003C/a\\u003E.\\u003C/h1\\u003E\\n\\n\\u003Cp\\u003ESeveral people have suggested that we have implement a flair system so that you could just sort by a certain flair to view the content you want to see. However, there are a few issues with this: \\u003C/p\\u003E\\n\\n\\u003Col\\u003E\\n\\u003Cli\\u003EIt would break the existing filtering what years you want to see. Secondly, this would either require all users to flair their own submissions correctly (which we have learnt from other subs that this is easier said than done) or we would have to have someone around 24/7 to flair everyone\\u0026#39;s posts and all our slaves are busy doing other things.\\u003C/li\\u003E\\n\\u003Cli\\u003EThis doesn\\u0026#39;t work for people who just view the sub through their feed as you can\\u0026#39;t sort by flair there.\\u003C/li\\u003E\\n\\u003C/ol\\u003E\\n\\n\\u003Cp\\u003EThis is where as having 2 subs allows for this functionality. \\u003C/p\\u003E\\n\\n\\u003Cp\\u003EJust to reiterate, memes now go in \\u003Ca href=\\\"/r/fakehistorymemes\\\"\\u003Er/fakehistorymemes\\u003C/a\\u003E, while the OG style of post (such as those found in the top posts of all time) belong here.\\u003C/p\\u003E\\n\\n\\u003Cp\\u003E\\u003Csup\\u003E*We classify memes as something that has text added to the picture to make it funny. This means that subtitles, signs, shirts and any other text that was already in the image are permitted while things like comics, conventional impact font memes \\u003Csup\\u003Eplease\\u003C/sup\\u003E \\u003Csup\\u003Eno\\u003C/sup\\u003E and other memey things should instead be posted on \\u003Ca href=\\\"/r/fakehisotrymemes\\\"\\u003Er/fakehisotrymemes\\u003C/a\\u003E. It is a little difficult to designate strict rules on exactly what is and isn\\u2019t a meme so it will be up to the moderators to decide what is a meme. However the above classification should be a good guideline (if you have something you want to post it should be reasonably simple to know which sub it should go in. \\u003Ca href=\\\"/r/fakehisotrymemes\\\"\\u003Er/fakehisotrymemes\\u003C/a\\u003E is still run by the same mod team (i.e., us\\u003C/sup\\u003E\\u003Csup\\u003E)\\u003C/sup\\u003E \\u003Csup\\u003Eso the rules will be similar (close to non-existent\\u003C/sup\\u003E\\u003Csup\\u003E)\\u003C/sup\\u003E \\u003Csup\\u003Eand we will be running similar competitions.\\u003C/sup\\u003E\\u003C/p\\u003E\\n\\n\\u003Cp\\u003EDepending on the feedback we receive and the quality of the sub, we will revisit this change and see if it is a beneficial change.\\u003C/p\\u003E\\n\\n\\u003Cp\\u003EThanks for being the best part of \\u003Ca href=\\\"/r/fakehistoryporn\\\"\\u003Er/fakehistoryporn\\u003C/a\\u003E!\\u003C/p\\u003E\\n\\n\\u003Cp\\u003ESincerely,\\u003C/p\\u003E\\n\\n\\u003Cp\\u003E\\u003Cdel\\u003EMeme Police\\u003C/del\\u003E The \\u003Ca href=\\\"/r/fakehistoryporn\\\"\\u003Er/fakehistoryporn\\u003C/a\\u003E mod team\\u003C/p\\u003E\\n\\n\\u003Chr/\\u003E\\n\\n\\u003Cp\\u003EIf you have any more questions, comments or concerns don\\u2019t hesitate to contact us in the \\u003Ca href=\\\"https://discord.gg/vWa5BRt\\\"\\u003EOfficial Discord\\u003C/a\\u003E, \\u003Ca href=\\\"https://www.reddit.com/message/compose?to=%2Fr%2Ffakehistoryporn\\\"\\u003EModmail\\u003C/a\\u003E or in the comments of this post. \\u003C/p\\u003E\\n\\u003C/div\\u003E\\u003C!-- SC_ON --\\u003E\", \"likes\": true, \"suggested_sort\": null, \"banned_at_utc\": null, \"view_count\": null, \"archived\": true, \"no_follow\": false, \"spam\": false, \"is_crosspostable\": true, \"pinned\": false, \"over_18\": false, \"preview\": {\"images\": [{\"source\": {\"url\": \"https://external-preview.redd.it/x5JRIeY60pIR1fazPb0ljVkUi8PialslEUYlEhswmYk.jpg?auto=webp\\u0026s=ceaef94ac6b8f26b071a98866b446a4a0a567032\", \"width\": 1200, \"height\": 628}, \"resolutions\": [{\"url\": \"https://external-preview.redd.it/x5JRIeY60pIR1fazPb0ljVkUi8PialslEUYlEhswmYk.jpg?width=108\\u0026crop=smart\\u0026auto=webp\\u0026s=1dcc9ca3a866f7b4aacfadda858fab6a5652ecbf\", \"width\": 108, \"height\": 56}, {\"url\": \"https://external-preview.redd.it/x5JRIeY60pIR1fazPb0ljVkUi8PialslEUYlEhswmYk.jpg?width=216\\u0026crop=smart\\u0026auto=webp\\u0026s=b601492d6131461f3a1d195c82753317c0082d05\", \"width\": 216, \"height\": 113}, {\"url\": \"https://external-preview.redd.it/x5JRIeY60pIR1fazPb0ljVkUi8PialslEUYlEhswmYk.jpg?width=320\\u0026crop=smart\\u0026auto=webp\\u0026s=9df19ec5db5047dae1fadeec15b6836f38a6a917\", \"width\": 320, \"height\": 167}, {\"url\": \"https://external-preview.redd.it/x5JRIeY60pIR1fazPb0ljVkUi8PialslEUYlEhswmYk.jpg?width=640\\u0026crop=smart\\u0026auto=webp\\u0026s=bdc6a700886d20d02dd8e29d1f5b3a721deabb4a\", \"width\": 640, \"height\": 334}, {\"url\": \"https://external-preview.redd.it/x5JRIeY60pIR1fazPb0ljVkUi8PialslEUYlEhswmYk.jpg?width=960\\u0026crop=smart\\u0026auto=webp\\u0026s=8cab368c12c276549af3f8245418a03d27645013\", \"width\": 960, \"height\": 502}, {\"url\": \"https://external-preview.redd.it/x5JRIeY60pIR1fazPb0ljVkUi8PialslEUYlEhswmYk.jpg?width=1080\\u0026crop=smart\\u0026auto=webp\\u0026s=07a44ca128379479601d3de5764bee14dc1b2f74\", \"width\": 1080, \"height\": 565}], \"variants\": {}, \"id\": \"ltRJIJZJxzAbU2ofId4f5xpfVwmSPFOuFlvarmLqasI\"}], \"enabled\": false}, \"all_awardings\": [], \"awarders\": [], \"media_only\": false, \"link_flair_template_id\": \"94f13282-e2e8-11e8-8291-0eae4e167256\", \"can_gild\": false, \"removed\": false, \"spoiler\": false, \"locked\": false, \"author_flair_text\": null, \"treatment_tags\": [], \"rte_mode\": \"markdown\", \"visited\": false, \"removed_by\": null, \"mod_note\": null, \"distinguished\": null, \"subreddit_id\": \"t5_7ss0q\", \"mod_reason_by\": null, \"num_reports\": 0, \"removal_reason\": null, \"link_flair_background_color\": \"\", \"id\": \"axdfp2\", \"is_robot_indexable\": true, \"report_reasons\": [], \"author\": \"<TEST_SUBREDDIT>\", \"discussion_type\": null, \"num_comments\": 1, \"send_replies\": true, \"media\": null, \"contest_mode\": false, \"author_patreon_flair\": false, \"approved\": true, \"author_flair_text_color\": null, \"permalink\": \"/r/<TEST_SUBREDDIT>/comments/axdfp2/test/\", \"whitelist_status\": null, \"stickied\": false, \"url\": \"https://www.reddit.com/r/<TEST_SUBREDDIT>/comments/axdfp2/test/\", \"subreddit_subscribers\": 13, \"created_utc\": 1551739042.0, \"num_crossposts\": 0, \"mod_reports\": [], \"is_video\": false}}, {\"kind\": \"t3\", \"data\": {\"author_flair_background_color\": null, \"approved_at_utc\": null, \"subreddit\": \"<TEST_SUBREDDIT>\", \"selftext\": \"\", \"user_reports\": [], \"saved\": false, \"mod_reason_title\": null, \"gilded\": 0, \"clicked\": false, \"title\": \"test\", \"link_flair_richtext\": [], \"subreddit_name_prefixed\": \"r/<TEST_SUBREDDIT>\", \"collections\": [{\"permalink\": \"https://www.reddit.com/r/<TEST_SUBREDDIT>/collection/3aa31024-711b-46b2-9514-3fd50619f6e8\", \"link_ids\": [\"t3_axdfp2\", \"t3_hgi36j\"], \"description\": \"bbbbbbbbbbbbbbbbbbbbbbbbbbbbbbbbbbbbbbbbbbbbbbbbbbbbbbbbbbbbbbbbbbbbbbbbbbbbbbbbbbbbbbbbbbbbbbbbbbbbbbbbbbbbbbbbbbbbbbbbbbbbbbbbbbbbbbbbbbbbbbbbbbbbbbbbbbbbbbbbbbbbbbbbbbbbbbbbbbbbbbbbbbbbbbbbbbbbbbbbbbbbbbbbbbbbbbbbbbbbbbbbbbbbbbbbbbbbbbbbbbbbbbbbbb\", \"title\": \"aaaaaaaaaaaaaaaaaaaaaaaaaaaaaaaaaaaaaaaaaaaaaaaaaaaaaaaaaaaaaaaaaaaaaaaaaaaaaaaaaaaaaaaaaaaaaaaaaaaa\", \"created_at_utc\": 1593317212.619, \"subreddit_id\": \"t5_7ss0q\", \"author_name\": \"<TEST_SUBREDDIT>\", \"collection_id\": \"3aa31024-711b-46b2-9514-3fd50619f6e8\", \"author_id\": \"t2_o77bz\", \"last_update_utc\": 1593913697.932, \"display_layout\": null}], \"hidden\": false, \"pwls\": null, \"link_flair_css_class\": null, \"downs\": 0, \"thumbnail_height\": 140, \"top_awarded_type\": null, \"parent_whitelist_status\": null, \"hide_score\": false, \"name\": \"t3_hgi36j\", \"quarantine\": false, \"link_flair_text_color\": \"dark\", \"upvote_ratio\": 1.0, \"ignore_reports\": false, \"ups\": 1, \"domain\": \"reddit.com\", \"media_embed\": {\"content\": \"\\n\\u003Cdiv class=\\\"psuedo-selftext\\\"\\u003E\\n  \\u003Ciframe src=\\\"//www.redditmedia.com/live/157c4e77rjr3x/embed\\\" height=\\\"500\\\"\\u003E\\u003C/iframe\\u003E\\n\\u003C/div\\u003E\\n\", \"width\": 710, \"scrolling\": false, \"height\": 500}, \"thumbnail_width\": 140, \"author_flair_template_id\": null, \"is_original_content\": false, \"author_fullname\": \"t2_o77bz\", \"secure_media\": {\"event_id\": \"157c4e77rjr3x\", \"type\": \"liveupdate\"}, \"is_reddit_media_domain\": false, \"is_meta\": false, \"category\": null, \"secure_media_embed\": {\"content\": \"\\n\\u003Cdiv class=\\\"psuedo-selftext\\\"\\u003E\\n  \\u003Ciframe src=\\\"//www.redditmedia.com/live/157c4e77rjr3x/embed\\\" height=\\\"500\\\"\\u003E\\u003C/iframe\\u003E\\n\\u003C/div\\u003E\\n\", \"width\": 710, \"scrolling\": false, \"media_domain_url\": \"https://www.redditmedia.com/mediaembed/hgi36j\", \"height\": 500}, \"link_flair_text\": null, \"can_mod_post\": true, \"score\": 1, \"approved_by\": null, \"author_premium\": true, \"thumbnail\": \"https://b.thumbs.redditmedia.com/oWQc7vsBGJ6ot7waIvVYAjih2_CLlgljZIrssn-YxQY.jpg\", \"edited\": false, \"author_flair_css_class\": null, \"author_flair_richtext\": [], \"gildings\": {}, \"content_categories\": null, \"is_self\": false, \"subreddit_type\": \"public\", \"created\": 1593241128.0, \"link_flair_type\": \"text\", \"wls\": null, \"removed_by_category\": null, \"banned_by\": null, \"author_flair_type\": \"text\", \"total_awards_received\": 0, \"allow_live_comments\": false, \"selftext_html\": null, \"likes\": true, \"suggested_sort\": null, \"banned_at_utc\": null, \"url_overridden_by_dest\": \"https://www.reddit.com/live/157c4e77rjr3x/\", \"view_count\": null, \"archived\": false, \"no_follow\": false, \"spam\": false, \"is_crosspostable\": true, \"pinned\": false, \"over_18\": false, \"all_awardings\": [], \"awarders\": [], \"media_only\": false, \"can_gild\": false, \"removed\": false, \"spoiler\": false, \"locked\": false, \"author_flair_text\": null, \"treatment_tags\": [], \"rte_mode\": \"markdown\", \"visited\": true, \"removed_by\": null, \"mod_note\": null, \"distinguished\": null, \"subreddit_id\": \"t5_7ss0q\", \"mod_reason_by\": null, \"num_reports\": 0, \"removal_reason\": null, \"link_flair_background_color\": \"\", \"id\": \"hgi36j\", \"is_robot_indexable\": true, \"report_reasons\": [], \"author\": \"<TEST_SUBREDDIT>\", \"discussion_type\": null, \"num_comments\": 1, \"send_replies\": true, \"media\": {\"event_id\": \"157c4e77rjr3x\", \"type\": \"liveupdate\"}, \"contest_mode\": false, \"author_patreon_flair\": false, \"approved\": false, \"author_flair_text_color\": null, \"permalink\": \"/r/<TEST_SUBREDDIT>/comments/hgi36j/test/\", \"whitelist_status\": null, \"stickied\": false, \"url\": \"https://www.reddit.com/live/157c4e77rjr3x/\", \"subreddit_subscribers\": 13, \"created_utc\": 1593212328.0, \"num_crossposts\": 0, \"mod_reports\": [], \"is_video\": false}}], \"after\": null, \"before\": null}}, \"subreddit_id\": \"t5_7ss0q\", \"description\": \"bbbbbbbbbbbbbbbbbbbbbbbbbbbbbbbbbbbbbbbbbbbbbbbbbbbbbbbbbbbbbbbbbbbbbbbbbbbbbbbbbbbbbbbbbbbbbbbbbbbbbbbbbbbbbbbbbbbbbbbbbbbbbbbbbbbbbbbbbbbbbbbbbbbbbbbbbbbbbbbbbbbbbbbbbbbbbbbbbbbbbbbbbbbbbbbbbbbbbbbbbbbbbbbbbbbbbbbbbbbbbbbbbbbbbbbbbbbbbbbbbbbbbbbbbb\", \"primary_link_id\": \"t3_axdfp2\", \"author_name\": \"<TEST_SUBREDDIT>\", \"collection_id\": \"3aa31024-711b-46b2-9514-3fd50619f6e8\", \"display_layout\": null, \"permalink\": \"https://www.reddit.com/r/<TEST_SUBREDDIT>/collection/3aa31024-711b-46b2-9514-3fd50619f6e8\", \"link_ids\": [\"t3_axdfp2\", \"t3_hgi36j\"], \"title\": \"aaaaaaaaaaaaaaaaaaaaaaaaaaaaaaaaaaaaaaaaaaaaaaaaaaaaaaaaaaaaaaaaaaaaaaaaaaaaaaaaaaaaaaaaaaaaaaaaaaaa\", \"created_at_utc\": 1593317212.619, \"author_id\": \"t2_o77bz\", \"last_update_utc\": 1593913697.932}"
->>>>>>> 93a04019
-        },
-        "headers": {
-          "Accept-Ranges": "bytes",
-          "Cache-Control": "private, s-maxage=0, max-age=0, must-revalidate, no-store, max-age=0, must-revalidate",
-          "Connection": "keep-alive",
-<<<<<<< HEAD
+        },
+        "headers": {
+          "Accept-Ranges": "bytes",
+          "Cache-Control": "private, s-maxage=0, max-age=0, must-revalidate, no-store, max-age=0, must-revalidate",
+          "Connection": "keep-alive",
           "Content-Length": "25346",
           "Content-Type": "application/json; charset=UTF-8",
           "Date": "Sun, 05 Jul 2020 01:57:05 GMT",
           "Expires": "-1",
           "Server": "snooserv",
           "Set-Cookie": "session_tracker=pggldpgklcmjgqmpkh.0.1593914225170.Z0FBQUFBQmZBVE54RGxpc05OTnA0MVgzY3dfaGhCb29HcjNsUThpOTdpdmlpaHpFQ0NWWFY4MHM4QU41SUdaSEVnZ3hlQVlKeVpRWDdQVFdYeHlBZDNOamxndkNYb2VmbTdxU2dGYkF3UzZSWkkyT1oxWFVLU1dpSGJ0eEpLZjN0T3ZsSE12X1VZNTU; Domain=reddit.com; Max-Age=7199; Path=/; expires=Sun, 05-Jul-2020 03:57:05 GMT; secure; SameSite=None; Secure",
-=======
-          "Content-Length": "18430",
-          "Content-Type": "application/json; charset=UTF-8",
-          "Date": "Sun, 05 Jul 2020 01:54:46 GMT",
-          "Expires": "-1",
-          "Server": "snooserv",
-          "Set-Cookie": "session_tracker=aifhkilfpmkqgalhib.0.1593914085875.Z0FBQUFBQmZBVExsSkRER2tselY5QjZXNzl5eTNhN0wyanNxbjBGR3lvRWxWSThJN2dHdUhETklRYXY4RlNieDZkTjk1dC1ZQUtYZjV1OUd4NU5aNWhBQTV5aFlVcHd4a1BNUkFWeTB3S1NQNUZ2bjI4ZlFvVldaeVdrQkdHWGJjWGIzTTZUQ3BpS08; Domain=reddit.com; Max-Age=7199; Path=/; expires=Sun, 05-Jul-2020 03:54:45 GMT; secure; SameSite=None; Secure",
->>>>>>> 93a04019
           "Strict-Transport-Security": "max-age=15552000; includeSubDomains; preload",
           "Vary": "accept-encoding",
           "Via": "1.1 varnish",
           "X-Cache": "MISS",
           "X-Cache-Hits": "0",
           "X-Moose": "majestic",
-<<<<<<< HEAD
           "X-Served-By": "cache-mci5946-MCI",
           "X-Timer": "S1593914225.110826,VS0,VE241",
           "x-content-type-options": "nosniff",
@@ -213,15 +158,6 @@
           "x-ratelimit-remaining": "193.0",
           "x-ratelimit-reset": "175",
           "x-ratelimit-used": "407",
-=======
-          "X-Served-By": "cache-mci5937-MCI",
-          "X-Timer": "S1593914086.818100,VS0,VE298",
-          "x-content-type-options": "nosniff",
-          "x-frame-options": "SAMEORIGIN",
-          "x-ratelimit-remaining": "327.0",
-          "x-ratelimit-reset": "315",
-          "x-ratelimit-used": "273",
->>>>>>> 93a04019
           "x-ua-compatible": "IE=edge",
           "x-xss-protection": "1; mode=block"
         },
@@ -243,11 +179,7 @@
             "bearer <ACCESS_TOKEN>"
           ],
           "User-Agent": [
-<<<<<<< HEAD
-            "<USER_AGENT> Async PRAW/7.1.1.dev0 asyncprawcore/1.4.0.post1"
-=======
-            "<USER_AGENT> PRAW/7.1.1.dev0 asyncprawcore/1.4.0.post1"
->>>>>>> 93a04019
+            "<USER_AGENT> Async PRAW/7.1.1.dev0 asyncprawcore/1.4.0.post1"
           ]
         },
         "method": "GET",
@@ -263,24 +195,16 @@
           "Connection": "keep-alive",
           "Content-Length": "3683",
           "Content-Type": "application/json; charset=UTF-8",
-<<<<<<< HEAD
           "Date": "Sun, 05 Jul 2020 01:57:05 GMT",
           "Expires": "-1",
           "Server": "snooserv",
           "Set-Cookie": "session_tracker=pggldpgklcmjgqmpkh.0.1593914225526.Z0FBQUFBQmZBVE54Wjlfc1hFZG9WeGl0aTYyc05uOHBwSlJoTjB5TVVWM2llSHJJbEZpOURTcjZxeVQzY1ZvVml4bnJ3b0tHMHh1eE9TRndSWHhNeHVfQ2VraVRsYXRDSmF3dU9OUDk2VTlNT1R2c244ZzVYYTZNeXRQUHdsOWNhNzZoSWZCU2FLdEM; Domain=reddit.com; Max-Age=7199; Path=/; expires=Sun, 05-Jul-2020 03:57:05 GMT; secure; SameSite=None; Secure",
-=======
-          "Date": "Sun, 05 Jul 2020 01:54:46 GMT",
-          "Expires": "-1",
-          "Server": "snooserv",
-          "Set-Cookie": "session_tracker=aifhkilfpmkqgalhib.0.1593914086337.Z0FBQUFBQmZBVExtcmt3bm1HdTdtUDVKbVdOM3FuUEFSbzJrSm1EMGJWNWdMX0RWalR5a2M2QVk4TklyOG9kWVN3c1d0ZVp3dlNUVTBpYTJfMEVEbEpjdG16YmtKb2RoYWd6UVRKcmdEb3lWazlpRFVBSUwzX0YxYmF3VS12NjVuV242djlUN2hBR0s; Domain=reddit.com; Max-Age=7199; Path=/; expires=Sun, 05-Jul-2020 03:54:46 GMT; secure; SameSite=None; Secure",
->>>>>>> 93a04019
           "Strict-Transport-Security": "max-age=15552000; includeSubDomains; preload",
           "Vary": "accept-encoding",
           "Via": "1.1 varnish",
           "X-Cache": "MISS",
           "X-Cache-Hits": "0",
           "X-Moose": "majestic",
-<<<<<<< HEAD
           "X-Served-By": "cache-mci5946-MCI",
           "X-Timer": "S1593914225.468647,VS0,VE181",
           "x-content-type-options": "nosniff",
@@ -288,15 +212,6 @@
           "x-ratelimit-remaining": "192.0",
           "x-ratelimit-reset": "175",
           "x-ratelimit-used": "408",
-=======
-          "X-Served-By": "cache-mci5937-MCI",
-          "X-Timer": "S1593914086.199516,VS0,VE255",
-          "x-content-type-options": "nosniff",
-          "x-frame-options": "SAMEORIGIN",
-          "x-ratelimit-remaining": "326.0",
-          "x-ratelimit-reset": "314",
-          "x-ratelimit-used": "274",
->>>>>>> 93a04019
           "x-robots-tag": "noindex, nofollow",
           "x-ua-compatible": "IE=edge",
           "x-xss-protection": "1; mode=block"
@@ -360,11 +275,7 @@
             "bearer <ACCESS_TOKEN>"
           ],
           "User-Agent": [
-<<<<<<< HEAD
-            "<USER_AGENT> Async PRAW/7.1.1.dev0 asyncprawcore/1.4.0.post1"
-=======
-            "<USER_AGENT> PRAW/7.1.1.dev0 asyncprawcore/1.4.0.post1"
->>>>>>> 93a04019
+            "<USER_AGENT> Async PRAW/7.1.1.dev0 asyncprawcore/1.4.0.post1"
           ]
         },
         "method": "POST",
@@ -372,11 +283,7 @@
       },
       "response": {
         "body": {
-<<<<<<< HEAD
           "string": "{\"json\": {\"errors\": [], \"data\": {\"url\": \"https://www.reddit.com/r/<TEST_SUBREDDIT>/comments/hleu2a/post_0/\", \"drafts_count\": 0, \"id\": \"hleu2a\", \"name\": \"t3_hleu2a\"}}}"
-=======
-          "string": "{\"json\": {\"errors\": [], \"data\": {\"url\": \"https://www.reddit.com/r/<TEST_SUBREDDIT>/comments/hlet1l/post_0/\", \"drafts_count\": 0, \"id\": \"hlet1l\", \"name\": \"t3_hlet1l\"}}}"
->>>>>>> 93a04019
         },
         "headers": {
           "Accept-Ranges": "bytes",
@@ -384,23 +291,15 @@
           "Connection": "keep-alive",
           "Content-Length": "163",
           "Content-Type": "application/json; charset=UTF-8",
-<<<<<<< HEAD
           "Date": "Sun, 05 Jul 2020 01:57:06 GMT",
           "Expires": "-1",
           "Server": "snooserv",
           "Set-Cookie": "session_tracker=pggldpgklcmjgqmpkh.0.1593914225739.Z0FBQUFBQmZBVE54ZFgyZkhXLS1mXzZ4Tklid3FEOXhUbjRNLUVGUlEzdGlKMFR2VzNVaDJ5eWI3TFB0a0tRT3RDZV9fWGtJSllBOVl2MU9xQmVkZ0k2OE5WTk9nZnJBbjFKNlJ2b0JKZ3FuSU1aNGNnTkpuSEFlQVlqSWs4SV9rX0dYcFlpdlF2RGE; Domain=reddit.com; Max-Age=7199; Path=/; expires=Sun, 05-Jul-2020 03:57:05 GMT; secure",
-=======
-          "Date": "Sun, 05 Jul 2020 01:54:46 GMT",
-          "Expires": "-1",
-          "Server": "snooserv",
-          "Set-Cookie": "session_tracker=aifhkilfpmkqgalhib.0.1593914086529.Z0FBQUFBQmZBVExtNGNMUkRvb3RXX2hyQS1heHlVaFlTNjRYUTh5SFhHLVQzeHdmM3R6NWVxMVN4VHlzSzJ4MEZyLXR4WEJZRG84TjB2Ul92WDFIMVM1MlF5Z0YzWU9LQUtwZU5qMnJqTUU5RWhMNTZPZ3NybjFZMXZELThmOXEzc2FJMXBGczBNMTg; Domain=reddit.com; Max-Age=7199; Path=/; expires=Sun, 05-Jul-2020 03:54:46 GMT; secure",
->>>>>>> 93a04019
-          "Strict-Transport-Security": "max-age=15552000; includeSubDomains; preload",
-          "Via": "1.1 varnish",
-          "X-Cache": "MISS",
-          "X-Cache-Hits": "0",
-          "X-Moose": "majestic",
-<<<<<<< HEAD
+          "Strict-Transport-Security": "max-age=15552000; includeSubDomains; preload",
+          "Via": "1.1 varnish",
+          "X-Cache": "MISS",
+          "X-Cache-Hits": "0",
+          "X-Moose": "majestic",
           "X-Served-By": "cache-mci5946-MCI",
           "X-Timer": "S1593914226.684321,VS0,VE324",
           "x-content-type-options": "nosniff",
@@ -408,15 +307,6 @@
           "x-ratelimit-remaining": "190.0",
           "x-ratelimit-reset": "175",
           "x-ratelimit-used": "410",
-=======
-          "X-Served-By": "cache-mci5937-MCI",
-          "X-Timer": "S1593914086.473972,VS0,VE232",
-          "x-content-type-options": "nosniff",
-          "x-frame-options": "SAMEORIGIN",
-          "x-ratelimit-remaining": "325.0",
-          "x-ratelimit-reset": "314",
-          "x-ratelimit-used": "275",
->>>>>>> 93a04019
           "x-ua-compatible": "IE=edge",
           "x-xss-protection": "1; mode=block"
         },
@@ -479,11 +369,7 @@
             "bearer <ACCESS_TOKEN>"
           ],
           "User-Agent": [
-<<<<<<< HEAD
-            "<USER_AGENT> Async PRAW/7.1.1.dev0 asyncprawcore/1.4.0.post1"
-=======
-            "<USER_AGENT> PRAW/7.1.1.dev0 asyncprawcore/1.4.0.post1"
->>>>>>> 93a04019
+            "<USER_AGENT> Async PRAW/7.1.1.dev0 asyncprawcore/1.4.0.post1"
           ]
         },
         "method": "POST",
@@ -491,11 +377,7 @@
       },
       "response": {
         "body": {
-<<<<<<< HEAD
           "string": "{\"json\": {\"errors\": [], \"data\": {\"url\": \"https://www.reddit.com/r/<TEST_SUBREDDIT>/comments/hleu2g/post_1/\", \"drafts_count\": 0, \"id\": \"hleu2g\", \"name\": \"t3_hleu2g\"}}}"
-=======
-          "string": "{\"json\": {\"errors\": [], \"data\": {\"url\": \"https://www.reddit.com/r/<TEST_SUBREDDIT>/comments/hlet1o/post_1/\", \"drafts_count\": 0, \"id\": \"hlet1o\", \"name\": \"t3_hlet1o\"}}}"
->>>>>>> 93a04019
         },
         "headers": {
           "Accept-Ranges": "bytes",
@@ -503,23 +385,15 @@
           "Connection": "keep-alive",
           "Content-Length": "163",
           "Content-Type": "application/json; charset=UTF-8",
-<<<<<<< HEAD
           "Date": "Sun, 05 Jul 2020 01:57:06 GMT",
           "Expires": "-1",
           "Server": "snooserv",
           "Set-Cookie": "session_tracker=pggldpgklcmjgqmpkh.0.1593914226144.Z0FBQUFBQmZBVE55aVdIdFVGUm1TREdmSUFBVHhaMThDV2gzNnM5bW1YN0QzVGxWaGJlUTZSMm9BZHRzQ2FZX2NRanVGZ1JfV3Q3S2xuVGo2WTVzVVBxTEFlTDBWdU9zS0hqNnVORXJiUEUxRk5PV3hRZWtLZG00eFhORWt0REJVR3l0aXhsNHRoYlY; Domain=reddit.com; Max-Age=7199; Path=/; expires=Sun, 05-Jul-2020 03:57:06 GMT; secure",
-=======
-          "Date": "Sun, 05 Jul 2020 01:54:47 GMT",
-          "Expires": "-1",
-          "Server": "snooserv",
-          "Set-Cookie": "session_tracker=aifhkilfpmkqgalhib.0.1593914086860.Z0FBQUFBQmZBVExueE42dnNQcmxfSV80TkMwVFphWVhxcWdnTDRkWGV6SkpIZW55SjBUeHdsUUd0eF8tU1haZFJKbFRDTFFKVndubXphZEpSdGpoOHpmTDczYmdFakl0ZWIwR0U4Z0hTQkxJNVF6WWpublp0eTdMSS16TkkwYUs0VEJ2RXNZN3l4Q0M; Domain=reddit.com; Max-Age=7199; Path=/; expires=Sun, 05-Jul-2020 03:54:47 GMT; secure",
->>>>>>> 93a04019
-          "Strict-Transport-Security": "max-age=15552000; includeSubDomains; preload",
-          "Via": "1.1 varnish",
-          "X-Cache": "MISS",
-          "X-Cache-Hits": "0",
-          "X-Moose": "majestic",
-<<<<<<< HEAD
+          "Strict-Transport-Security": "max-age=15552000; includeSubDomains; preload",
+          "Via": "1.1 varnish",
+          "X-Cache": "MISS",
+          "X-Cache-Hits": "0",
+          "X-Moose": "majestic",
           "X-Served-By": "cache-mci5946-MCI",
           "X-Timer": "S1593914226.063743,VS0,VE291",
           "x-content-type-options": "nosniff",
@@ -527,23 +401,14 @@
           "x-ratelimit-remaining": "189.0",
           "x-ratelimit-reset": "174",
           "x-ratelimit-used": "411",
-=======
-          "X-Served-By": "cache-mci5937-MCI",
-          "X-Timer": "S1593914087.797636,VS0,VE241",
-          "x-content-type-options": "nosniff",
-          "x-frame-options": "SAMEORIGIN",
-          "x-ratelimit-remaining": "323.0",
-          "x-ratelimit-reset": "314",
-          "x-ratelimit-used": "277",
->>>>>>> 93a04019
-          "x-ua-compatible": "IE=edge",
-          "x-xss-protection": "1; mode=block"
-        },
-        "status": {
-          "code": 200,
-          "message": "OK"
-        },
-        "url": "https://oauth.reddit.com/api/submit/?raw_json=1"
+          "x-ua-compatible": "IE=edge",
+          "x-xss-protection": "1; mode=block"
+        },
+        "status": {
+          "code": 200,
+          "message": "OK"
+        },
+        "url": "https://oauth.reddit.com/api/v1/collections/collection?collection_id=3aa31024-711b-46b2-9514-3fd50619f6e8&include_links=True&raw_json=1"
       }
     },
     {
@@ -598,23 +463,15 @@
             "bearer <ACCESS_TOKEN>"
           ],
           "User-Agent": [
-<<<<<<< HEAD
-            "<USER_AGENT> Async PRAW/7.1.1.dev0 asyncprawcore/1.4.0.post1"
-=======
-            "<USER_AGENT> PRAW/7.1.1.dev0 asyncprawcore/1.4.0.post1"
->>>>>>> 93a04019
-          ]
-        },
-        "method": "POST",
-        "uri": "https://oauth.reddit.com/api/submit/?raw_json=1"
-      },
-      "response": {
-        "body": {
-<<<<<<< HEAD
+            "<USER_AGENT> Async PRAW/7.1.1.dev0 asyncprawcore/1.4.0.post1"
+          ]
+        },
+        "method": "GET",
+        "uri": "https://oauth.reddit.com/user/<TEST_SUBREDDIT>/about/?raw_json=1"
+      },
+      "response": {
+        "body": {
           "string": "{\"json\": {\"errors\": [], \"data\": {\"url\": \"https://www.reddit.com/r/<TEST_SUBREDDIT>/comments/hleu2k/post_2/\", \"drafts_count\": 0, \"id\": \"hleu2k\", \"name\": \"t3_hleu2k\"}}}"
-=======
-          "string": "{\"json\": {\"errors\": [], \"data\": {\"url\": \"https://www.reddit.com/r/<TEST_SUBREDDIT>/comments/hlet1r/post_2/\", \"drafts_count\": 0, \"id\": \"hlet1r\", \"name\": \"t3_hlet1r\"}}}"
->>>>>>> 93a04019
         },
         "headers": {
           "Accept-Ranges": "bytes",
@@ -622,23 +479,15 @@
           "Connection": "keep-alive",
           "Content-Length": "163",
           "Content-Type": "application/json; charset=UTF-8",
-<<<<<<< HEAD
           "Date": "Sun, 05 Jul 2020 01:57:06 GMT",
           "Expires": "-1",
           "Server": "snooserv",
           "Set-Cookie": "session_tracker=pggldpgklcmjgqmpkh.0.1593914226432.Z0FBQUFBQmZBVE55S0dwVW9ZRWUzaWFfUFZWVGc1NlY2cjJpek9QckZrVXlQd0ZRNVZoNl81OXFlTDNLWl9DaDYtbDhCOUI5OHZjblpHaUZ1cHZKbEtUWDc0aVk4YUlvRURtWmFwS2x6ck51MkpLOVVmd2tHUTZsYThNNWQ3NkpGaGZxRzF5MXUxTUM; Domain=reddit.com; Max-Age=7199; Path=/; expires=Sun, 05-Jul-2020 03:57:06 GMT; secure",
-=======
-          "Date": "Sun, 05 Jul 2020 01:54:47 GMT",
-          "Expires": "-1",
-          "Server": "snooserv",
-          "Set-Cookie": "session_tracker=aifhkilfpmkqgalhib.0.1593914087108.Z0FBQUFBQmZBVExuVUZRNG96eXVDSHAtczMzSS1nQ2paNWtQWUxuMGRKYXJ1OFh2Q1ZmZE1fOEFnTkNDb1d3bnFYMzdSTUdxeEpOSDdnTzZ0ZG5WRklyZVJfMEs3bVhNbWUwcU1tbko1c0I5Qmtlb3ZQcUhsNm1JcmV2MUZ3MV9vLUsxeC1ydXk4Mi0; Domain=reddit.com; Max-Age=7199; Path=/; expires=Sun, 05-Jul-2020 03:54:47 GMT; secure",
->>>>>>> 93a04019
-          "Strict-Transport-Security": "max-age=15552000; includeSubDomains; preload",
-          "Via": "1.1 varnish",
-          "X-Cache": "MISS",
-          "X-Cache-Hits": "0",
-          "X-Moose": "majestic",
-<<<<<<< HEAD
+          "Strict-Transport-Security": "max-age=15552000; includeSubDomains; preload",
+          "Via": "1.1 varnish",
+          "X-Cache": "MISS",
+          "X-Cache-Hits": "0",
+          "X-Moose": "majestic",
           "X-Served-By": "cache-mci5946-MCI",
           "X-Timer": "S1593914226.376098,VS0,VE303",
           "x-content-type-options": "nosniff",
@@ -646,15 +495,6 @@
           "x-ratelimit-remaining": "188.0",
           "x-ratelimit-reset": "174",
           "x-ratelimit-used": "412",
-=======
-          "X-Served-By": "cache-mci5937-MCI",
-          "X-Timer": "S1593914087.057527,VS0,VE265",
-          "x-content-type-options": "nosniff",
-          "x-frame-options": "SAMEORIGIN",
-          "x-ratelimit-remaining": "322.0",
-          "x-ratelimit-reset": "313",
-          "x-ratelimit-used": "278",
->>>>>>> 93a04019
           "x-ua-compatible": "IE=edge",
           "x-xss-protection": "1; mode=block"
         },
@@ -717,11 +557,7 @@
             "bearer <ACCESS_TOKEN>"
           ],
           "User-Agent": [
-<<<<<<< HEAD
-            "<USER_AGENT> Async PRAW/7.1.1.dev0 asyncprawcore/1.4.0.post1"
-=======
-            "<USER_AGENT> PRAW/7.1.1.dev0 asyncprawcore/1.4.0.post1"
->>>>>>> 93a04019
+            "<USER_AGENT> Async PRAW/7.1.1.dev0 asyncprawcore/1.4.0.post1"
           ]
         },
         "method": "POST",
@@ -729,11 +565,7 @@
       },
       "response": {
         "body": {
-<<<<<<< HEAD
           "string": "{\"json\": {\"errors\": [], \"data\": {\"url\": \"https://www.reddit.com/r/<TEST_SUBREDDIT>/comments/hleu2o/post_3/\", \"drafts_count\": 0, \"id\": \"hleu2o\", \"name\": \"t3_hleu2o\"}}}"
-=======
-          "string": "{\"json\": {\"errors\": [], \"data\": {\"url\": \"https://www.reddit.com/r/<TEST_SUBREDDIT>/comments/hlet1x/post_3/\", \"drafts_count\": 0, \"id\": \"hlet1x\", \"name\": \"t3_hlet1x\"}}}"
->>>>>>> 93a04019
         },
         "headers": {
           "Accept-Ranges": "bytes",
@@ -741,23 +573,15 @@
           "Connection": "keep-alive",
           "Content-Length": "163",
           "Content-Type": "application/json; charset=UTF-8",
-<<<<<<< HEAD
           "Date": "Sun, 05 Jul 2020 01:57:06 GMT",
           "Expires": "-1",
           "Server": "snooserv",
           "Set-Cookie": "session_tracker=pggldpgklcmjgqmpkh.0.1593914226765.Z0FBQUFBQmZBVE55SkxBY3I5UE91emp0MFZBN2RvUHhmSnpOWDE2QWVOTEZUSlB6TURCdUFkai05VllaMlg3dHd6TnMwTjlGRmw2dlFNNzVuczk0bHNRMWhuNFA2dU1VQzM0ajJLVUprQ0tGWWowY2NmOXp0N0FtNzRyM3VXVUloMldfSTNBLXloRjg; Domain=reddit.com; Max-Age=7199; Path=/; expires=Sun, 05-Jul-2020 03:57:06 GMT; secure",
-=======
-          "Date": "Sun, 05 Jul 2020 01:54:47 GMT",
-          "Expires": "-1",
-          "Server": "snooserv",
-          "Set-Cookie": "session_tracker=aifhkilfpmkqgalhib.0.1593914087404.Z0FBQUFBQmZBVExuV0pfdkhteEtGamJLbm1mU0NsVGpTSXNLOXFFYzMyUzVuZ1lqMU1XQjVPemcyOEM4V2MwNmJCY2dzWFp2QllMT25jcmVWeHFiM1p0TmE4MjhmNlBIQnFMM0hDVThMekJRUDVObkp5MHFlYjBQZjNRMVhWX0ZzeU1pVHJsbTRPTmo; Domain=reddit.com; Max-Age=7199; Path=/; expires=Sun, 05-Jul-2020 03:54:47 GMT; secure",
->>>>>>> 93a04019
-          "Strict-Transport-Security": "max-age=15552000; includeSubDomains; preload",
-          "Via": "1.1 varnish",
-          "X-Cache": "MISS",
-          "X-Cache-Hits": "0",
-          "X-Moose": "majestic",
-<<<<<<< HEAD
+          "Strict-Transport-Security": "max-age=15552000; includeSubDomains; preload",
+          "Via": "1.1 varnish",
+          "X-Cache": "MISS",
+          "X-Cache-Hits": "0",
+          "X-Moose": "majestic",
           "X-Served-By": "cache-mci5946-MCI",
           "X-Timer": "S1593914227.698700,VS0,VE276",
           "x-content-type-options": "nosniff",
@@ -788,17 +612,6 @@
           "User-Agent": [
             "<USER_AGENT> Async PRAW/7.1.1.dev0 asyncprawcore/1.4.0.post1"
           ]
-=======
-          "X-Served-By": "cache-mci5937-MCI",
-          "X-Timer": "S1593914087.341106,VS0,VE250",
-          "x-content-type-options": "nosniff",
-          "x-frame-options": "SAMEORIGIN",
-          "x-ratelimit-remaining": "321.0",
-          "x-ratelimit-reset": "313",
-          "x-ratelimit-used": "279",
-          "x-ua-compatible": "IE=edge",
-          "x-xss-protection": "1; mode=block"
->>>>>>> 93a04019
         },
         "method": "GET",
         "uri": "https://oauth.reddit.com/comments/hleu2a/?limit=2048&sort=confidence&raw_json=1"
@@ -837,17 +650,12 @@
           "code": 200,
           "message": "OK"
         },
-<<<<<<< HEAD
         "url": "https://oauth.reddit.com/comments/hleu2a/?limit=2048&sort=confidence&raw_json=1"
-=======
-        "url": "https://oauth.reddit.com/api/submit/?raw_json=1"
->>>>>>> 93a04019
       }
     },
     {
       "request": {
         "body": null,
-<<<<<<< HEAD
         "headers": {
           "Accept-Encoding": [
             "identity"
@@ -903,16 +711,12 @@
       "request": {
         "body": null,
         "headers": {
-=======
-        "headers": {
->>>>>>> 93a04019
-          "Accept-Encoding": [
-            "identity"
-          ],
-          "Authorization": [
-            "bearer <ACCESS_TOKEN>"
-          ],
-<<<<<<< HEAD
+          "Accept-Encoding": [
+            "identity"
+          ],
+          "Authorization": [
+            "bearer <ACCESS_TOKEN>"
+          ],
           "User-Agent": [
             "<USER_AGENT> Async PRAW/7.1.1.dev0 asyncprawcore/1.4.0.post1"
           ]
@@ -964,8 +768,9 @@
           "Accept-Encoding": [
             "identity"
           ],
-          "Authorization": [
-            "bearer <ACCESS_TOKEN>"
+          [
+            "nsfw",
+            false
           ],
           "User-Agent": [
             "<USER_AGENT> Async PRAW/7.1.1.dev0 asyncprawcore/1.4.0.post1"
@@ -1034,30 +839,41 @@
           "Authorization": [
             "bearer <ACCESS_TOKEN>"
           ],
-          "User-Agent": [
-            "<USER_AGENT> Async PRAW/7.1.1.dev0 asyncprawcore/1.4.0.post1"
-=======
-          "User-Agent": [
-            "<USER_AGENT> PRAW/7.1.1.dev0 asyncprawcore/1.4.0.post1"
->>>>>>> 93a04019
-          ]
-        },
-        "method": "GET",
-        "uri": "https://oauth.reddit.com/comments/hlet1l/?limit=2048&sort=confidence&raw_json=1"
-      },
-      "response": {
-        "body": {
-<<<<<<< HEAD
+          [
+            "text",
+            ""
+          ],
+          [
+            "title",
+            "Post #1"
+          ],
+          [
+            "validate_on_submit",
+            false
+          ]
+        ],
+        "headers": {
+          "Accept-Encoding": [
+            "identity"
+          ],
+          "Authorization": [
+            "bearer <ACCESS_TOKEN>"
+          ],
+          "User-Agent": [
+            "<USER_AGENT> Async PRAW/7.1.1.dev0 asyncprawcore/1.4.0.post1"
+          ]
+        },
+        "method": "POST",
+        "uri": "https://oauth.reddit.com/api/submit/?raw_json=1"
+      },
+      "response": {
+        "body": {
           "string": "{\"json\": {\"errors\": []}}"
-=======
-          "string": "[{\"kind\": \"Listing\", \"data\": {\"modhash\": null, \"dist\": 1, \"children\": [{\"kind\": \"t3\", \"data\": {\"author_flair_background_color\": null, \"approved_at_utc\": null, \"subreddit\": \"<TEST_SUBREDDIT>\", \"selftext\": \"\", \"user_reports\": [], \"saved\": false, \"mod_reason_title\": null, \"gilded\": 0, \"clicked\": false, \"title\": \"Post #0\", \"link_flair_richtext\": [], \"subreddit_name_prefixed\": \"r/<TEST_SUBREDDIT>\", \"hidden\": false, \"pwls\": null, \"link_flair_css_class\": null, \"downs\": 0, \"thumbnail_height\": null, \"top_awarded_type\": null, \"parent_whitelist_status\": null, \"hide_score\": false, \"name\": \"t3_hlet1l\", \"quarantine\": false, \"link_flair_text_color\": \"dark\", \"upvote_ratio\": 1.0, \"ignore_reports\": false, \"subreddit_type\": \"public\", \"ups\": 1, \"total_awards_received\": 0, \"media_embed\": {}, \"thumbnail_width\": null, \"author_flair_template_id\": null, \"is_original_content\": false, \"author_fullname\": \"t2_o77bz\", \"secure_media\": null, \"is_reddit_media_domain\": false, \"is_meta\": false, \"category\": null, \"secure_media_embed\": {}, \"link_flair_text\": null, \"can_mod_post\": true, \"score\": 1, \"approved_by\": null, \"author_premium\": true, \"thumbnail\": \"self\", \"edited\": false, \"author_flair_css_class\": null, \"author_flair_richtext\": [], \"gildings\": {}, \"content_categories\": null, \"is_self\": true, \"mod_note\": null, \"created\": 1593942886.0, \"link_flair_type\": \"text\", \"wls\": null, \"removed_by_category\": null, \"banned_by\": null, \"author_flair_type\": \"text\", \"domain\": \"self.<TEST_SUBREDDIT>\", \"allow_live_comments\": false, \"selftext_html\": null, \"likes\": true, \"suggested_sort\": null, \"banned_at_utc\": null, \"view_count\": null, \"archived\": false, \"no_follow\": false, \"spam\": false, \"is_crosspostable\": true, \"pinned\": false, \"over_18\": false, \"all_awardings\": [], \"awarders\": [], \"media_only\": false, \"can_gild\": false, \"removed\": false, \"spoiler\": false, \"locked\": false, \"author_flair_text\": null, \"treatment_tags\": [], \"rte_mode\": \"markdown\", \"visited\": false, \"removed_by\": null, \"num_reports\": 0, \"distinguished\": null, \"subreddit_id\": \"t5_7ss0q\", \"mod_reason_by\": null, \"removal_reason\": null, \"link_flair_background_color\": \"\", \"id\": \"hlet1l\", \"is_robot_indexable\": true, \"num_duplicates\": 0, \"report_reasons\": [], \"author\": \"<TEST_SUBREDDIT>\", \"discussion_type\": null, \"num_comments\": 1, \"send_replies\": true, \"media\": null, \"contest_mode\": false, \"author_patreon_flair\": false, \"approved\": false, \"author_flair_text_color\": null, \"permalink\": \"/r/<TEST_SUBREDDIT>/comments/hlet1l/post_0/\", \"whitelist_status\": null, \"stickied\": false, \"url\": \"https://www.reddit.com/r/<TEST_SUBREDDIT>/comments/hlet1l/post_0/\", \"subreddit_subscribers\": 13, \"created_utc\": 1593914086.0, \"num_crossposts\": 0, \"mod_reports\": [], \"is_video\": false}}], \"after\": null, \"before\": null}}, {\"kind\": \"Listing\", \"data\": {\"modhash\": null, \"dist\": null, \"children\": [], \"after\": null, \"before\": null}}]"
->>>>>>> 93a04019
-        },
-        "headers": {
-          "Accept-Ranges": "bytes",
-          "Cache-Control": "private, s-maxage=0, max-age=0, must-revalidate, no-store, max-age=0, must-revalidate",
-          "Connection": "keep-alive",
-<<<<<<< HEAD
+        },
+        "headers": {
+          "Accept-Ranges": "bytes",
+          "Cache-Control": "private, s-maxage=0, max-age=0, must-revalidate, no-store, max-age=0, must-revalidate",
+          "Connection": "keep-alive",
           "Content-Length": "24",
           "Content-Type": "application/json; charset=UTF-8",
           "Date": "Sun, 05 Jul 2020 01:57:07 GMT",
@@ -1065,21 +881,10 @@
           "Server": "snooserv",
           "Set-Cookie": "session_tracker=pggldpgklcmjgqmpkh.0.1593914227739.Z0FBQUFBQmZBVE56VEVDeGl6ZjB2eW5wWTZZMkUwdmI2emtRN3JabGZ4cmFmbzh6azZtVjIwZjdxd3NhTnVIeW9uTmpMSjZPMXI3RllJN3hiaFlObDFfdTJqWVJYT2h5cHhob05vS0QxWnNWZmF0bFI1MHk3czRQX2tXVEI4U0ZjZzc3RXFzX3JJdFU; Domain=reddit.com; Max-Age=7199; Path=/; expires=Sun, 05-Jul-2020 03:57:07 GMT; secure",
           "Strict-Transport-Security": "max-age=15552000; includeSubDomains; preload",
-=======
-          "Content-Length": "2848",
-          "Content-Type": "application/json; charset=UTF-8",
-          "Date": "Sun, 05 Jul 2020 01:54:47 GMT",
-          "Expires": "-1",
-          "Server": "snooserv",
-          "Set-Cookie": "session_tracker=aifhkilfpmkqgalhib.0.1593914087663.Z0FBQUFBQmZBVExucTBIdGs3ZDJVbFM1N0hQR2ZERmdsdUN3cEpEdHpidHJOdHJUblkyWWVxX0VmWktXbFpMeVZFZHJfMGhHc3c1VGc5UDFlRE9LMHY4ZDNUX3JGb3diY1R5c0Uyenl6RHh6SElKbDV4SzFSb2V6RTRrckp0T1RHYjlNRWhYQ2RHclE; Domain=reddit.com; Max-Age=7199; Path=/; expires=Sun, 05-Jul-2020 03:54:47 GMT; secure; SameSite=None; Secure",
-          "Strict-Transport-Security": "max-age=15552000; includeSubDomains; preload",
-          "Vary": "accept-encoding",
->>>>>>> 93a04019
-          "Via": "1.1 varnish",
-          "X-Cache": "MISS",
-          "X-Cache-Hits": "0",
-          "X-Moose": "majestic",
-<<<<<<< HEAD
+          "Via": "1.1 varnish",
+          "X-Cache": "MISS",
+          "X-Cache-Hits": "0",
+          "X-Moose": "majestic",
           "X-Served-By": "cache-mci5946-MCI",
           "X-Timer": "S1593914228.677449,VS0,VE190",
           "x-content-type-options": "nosniff",
@@ -1123,20 +928,9 @@
           "User-Agent": [
             "<USER_AGENT> Async PRAW/7.1.1.dev0 asyncprawcore/1.4.0.post1"
           ]
-=======
-          "X-Served-By": "cache-mci5937-MCI",
-          "X-Timer": "S1593914088.609899,VS0,VE130",
-          "x-content-type-options": "nosniff",
-          "x-frame-options": "SAMEORIGIN",
-          "x-ratelimit-remaining": "319.0",
-          "x-ratelimit-reset": "313",
-          "x-ratelimit-used": "281",
-          "x-ua-compatible": "IE=edge",
-          "x-xss-protection": "1; mode=block"
->>>>>>> 93a04019
         },
         "method": "POST",
-        "uri": "https://oauth.reddit.com/api/v1/collections/add_post_to_collection?raw_json=1"
+        "uri": "https://oauth.reddit.com/api/submit/?raw_json=1"
       },
       "response": {
         "body": {
@@ -1171,37 +965,20 @@
           "code": 200,
           "message": "OK"
         },
-        "url": "https://oauth.reddit.com/comments/hlet1l/?limit=2048&sort=confidence&raw_json=1"
-      }
-    },
-    {
-      "request": {
-<<<<<<< HEAD
+        "url": "https://oauth.reddit.com/api/submit/?raw_json=1"
+      }
+    },
+    {
+      "request": {
         "body": null,
-=======
-        "body": [
-          [
-            "api_type",
-            "json"
-          ],
-          [
-            "collection_id",
-            "3aa31024-711b-46b2-9514-3fd50619f6e8"
-          ],
-          [
-            "link_fullname",
-            "t3_hlet1l"
-          ]
-        ],
->>>>>>> 93a04019
-        "headers": {
-          "Accept-Encoding": [
-            "identity"
-          ],
-          "Authorization": [
-            "bearer <ACCESS_TOKEN>"
-          ],
-<<<<<<< HEAD
+        "headers": {
+          "Accept-Encoding": [
+            "identity"
+          ],
+          [
+            "nsfw",
+            false
+          ],
           "User-Agent": [
             "<USER_AGENT> Async PRAW/7.1.1.dev0 asyncprawcore/1.4.0.post1"
           ]
@@ -1271,14 +1048,10 @@
           ],
           "User-Agent": [
             "<USER_AGENT> Async PRAW/7.1.1.dev0 asyncprawcore/1.4.0.post1"
-=======
-          "User-Agent": [
-            "<USER_AGENT> PRAW/7.1.1.dev0 asyncprawcore/1.4.0.post1"
->>>>>>> 93a04019
           ]
         },
         "method": "POST",
-        "uri": "https://oauth.reddit.com/api/v1/collections/add_post_to_collection?raw_json=1"
+        "uri": "https://oauth.reddit.com/api/submit/?raw_json=1"
       },
       "response": {
         "body": {
@@ -1290,23 +1063,15 @@
           "Connection": "keep-alive",
           "Content-Length": "24",
           "Content-Type": "application/json; charset=UTF-8",
-<<<<<<< HEAD
           "Date": "Sun, 05 Jul 2020 01:57:08 GMT",
           "Expires": "-1",
           "Server": "snooserv",
           "Set-Cookie": "session_tracker=pggldpgklcmjgqmpkh.0.1593914228338.Z0FBQUFBQmZBVE4wOUtTckZWczA3X1JmckdXQ3RHLUFfLVJ4VktkSlRiUEEwZUpIdnFIVXJNZDFoLUtBRlR3NEUtVV9KeFk4WmU5Z1M5a1d0a0hId2pWemdtTXhnU1RhOHVOVUJkNmhfdGJkODJ2SnVjSkhhNGM1aXVSZFBKRExmN211OWwyazFtMk8; Domain=reddit.com; Max-Age=7199; Path=/; expires=Sun, 05-Jul-2020 03:57:08 GMT; secure",
-=======
-          "Date": "Sun, 05 Jul 2020 01:54:47 GMT",
-          "Expires": "-1",
-          "Server": "snooserv",
-          "Set-Cookie": "session_tracker=aifhkilfpmkqgalhib.0.1593914087810.Z0FBQUFBQmZBVExuSDZFM3RNNGVQM2YtOWdEa20xMHd4WGFMSFRjVVJERURobVRBZW4zTGx3TTFCV1VfMG5iaGRUbVllU2FuMVJReEtJQUxWaUVOSlpvSDQ2cHlyVUNxMVUyb255X05Cd0w0MFFOeGxFVmhUQTRvQ1Q5azMtY3VpMlE1ZUxRVUlhbWw; Domain=reddit.com; Max-Age=7199; Path=/; expires=Sun, 05-Jul-2020 03:54:47 GMT; secure",
->>>>>>> 93a04019
-          "Strict-Transport-Security": "max-age=15552000; includeSubDomains; preload",
-          "Via": "1.1 varnish",
-          "X-Cache": "MISS",
-          "X-Cache-Hits": "0",
-          "X-Moose": "majestic",
-<<<<<<< HEAD
+          "Strict-Transport-Security": "max-age=15552000; includeSubDomains; preload",
+          "Via": "1.1 varnish",
+          "X-Cache": "MISS",
+          "X-Cache-Hits": "0",
+          "X-Moose": "majestic",
           "X-Served-By": "cache-mci5946-MCI",
           "X-Timer": "S1593914228.282218,VS0,VE223",
           "x-content-type-options": "nosniff",
@@ -1321,7 +1086,7 @@
           "code": 200,
           "message": "OK"
         },
-        "url": "https://oauth.reddit.com/api/v1/collections/add_post_to_collection?raw_json=1"
+        "url": "https://oauth.reddit.com/api/submit/?raw_json=1"
       }
     },
     {
@@ -1404,20 +1169,9 @@
           "User-Agent": [
             "<USER_AGENT> Async PRAW/7.1.1.dev0 asyncprawcore/1.4.0.post1"
           ]
-=======
-          "X-Served-By": "cache-mci5937-MCI",
-          "X-Timer": "S1593914088.759555,VS0,VE171",
-          "x-content-type-options": "nosniff",
-          "x-frame-options": "SAMEORIGIN",
-          "x-ratelimit-remaining": "318.0",
-          "x-ratelimit-reset": "313",
-          "x-ratelimit-used": "282",
-          "x-ua-compatible": "IE=edge",
-          "x-xss-protection": "1; mode=block"
->>>>>>> 93a04019
-        },
-        "method": "POST",
-        "uri": "https://oauth.reddit.com/api/v1/collections/add_post_to_collection?raw_json=1"
+        },
+        "method": "GET",
+        "uri": "https://oauth.reddit.com/comments/hlet1l/?limit=2048&sort=confidence&raw_json=1"
       },
       "response": {
         "body": {
@@ -1467,7 +1221,6 @@
             "3aa31024-711b-46b2-9514-3fd50619f6e8"
           ],
           [
-<<<<<<< HEAD
             "kind",
             "self"
           ],
@@ -1558,21 +1311,13 @@
       "request": {
         "body": null,
         "headers": {
-=======
-            "link_fullname",
-            "t3_hlet1o"
-          ]
-        ],
-        "headers": {
->>>>>>> 93a04019
-          "Accept-Encoding": [
-            "identity"
-          ],
-          "Authorization": [
-            "bearer <ACCESS_TOKEN>"
-          ],
-          "User-Agent": [
-<<<<<<< HEAD
+          "Accept-Encoding": [
+            "identity"
+          ],
+          "Authorization": [
+            "bearer <ACCESS_TOKEN>"
+          ],
+          "User-Agent": [
             "<USER_AGENT> Async PRAW/7.1.1.dev0 asyncprawcore/1.4.0.post1"
           ]
         },
@@ -1582,23 +1327,11 @@
       "response": {
         "body": {
           "string": "{\"sorted_links\": {\"kind\": \"Listing\", \"data\": {\"modhash\": null, \"dist\": 9, \"children\": [{\"kind\": \"t3\", \"data\": {\"author_flair_background_color\": null, \"approved_at_utc\": 1554954080, \"subreddit\": \"<TEST_SUBREDDIT>\", \"selftext\": \"Hello peoples!\\n\\nLast week, we [asked your opinion](https://redd.it/aufll1) on your on whether we should move the memes to their own dedicated subreddit. The feedback we received from that post and in modmail was mostly in favor of this change. Because of this we have decided to go ahead with a trial of this new policy/rule.\\n \\n\\nThe new rule:\\n\\n\\u003E #No Memes \\n\\u003E \\n\\u003E No memes or images with text added to it. This includes, but not limited to: impact font, tweets, white box at the top with text added to it, comics, and other memey things. These should be posted to our sister sub r/fakehistorymemes. The exceptions are: subtitles, signs, shirts and any other text that was already in the image are permitted.\\n\\n##This means that all memes* now go in r/fakehistorymemes\\n^don\\u2019t ^forget ^to ^like, ^comment ^and ^subscribe!\\n\\n\\nOne thing we need to stress:\\n#There will never be a punishment (e.g., banning) for posting memes here apart from your post being removed and receiving a ~~nasty~~ reminder to post memes in r/fakehistorymemes.\\n\\nSeveral people have suggested that we have implement a flair system so that you could just sort by a certain flair to view the content you want to see. However, there are a few issues with this: \\n\\n1. It would break the existing filtering what years you want to see. Secondly, this would either require all users to flair their own submissions correctly (which we have learnt from other subs that this is easier said than done) or we would have to have someone around 24/7 to flair everyone's posts and all our slaves are busy doing other things.\\n2. This doesn't work for people who just view the sub through their feed as you can't sort by flair there.\\n\\nThis is where as having 2 subs allows for this functionality. \\n\\nJust to reiterate, memes now go in r/fakehistorymemes, while the OG style of post (such as those found in the top posts of all time) belong here.\\n\\n^(*We classify memes as something that has text added to the picture to make it funny. This means that subtitles, signs, shirts and any other text that was already in the image are permitted while things like comics, conventional impact font memes ^please ^no and other memey things should instead be posted on r/fakehisotrymemes. It is a little difficult to designate strict rules on exactly what is and isn\\u2019t a meme so it will be up to the moderators to decide what is a meme. However the above classification should be a good guideline (if you have something you want to post it should be reasonably simple to know which sub it should go in. r/fakehisotrymemes is still run by the same mod team (i.e., us)^) ^(so the rules will be similar (close to non-existent)^) ^(and we will be running similar competitions.)\\n\\nDepending on the feedback we receive and the quality of the sub, we will revisit this change and see if it is a beneficial change.\\n\\nThanks for being the best part of r/fakehistoryporn!\\n\\nSincerely,\\n\\n~~Meme Police~~ The r/fakehistoryporn mod team\\n\\n___\\n\\nIf you have any more questions, comments or concerns don\\u2019t hesitate to contact us in the [Official Discord](https://discord.gg/vWa5BRt), [Modmail](https://www.reddit.com/message/compose?to=%2Fr%2Ffakehistoryporn) or in the comments of this post. \\n\", \"user_reports\": [], \"saved\": false, \"mod_reason_title\": null, \"gilded\": 0, \"clicked\": false, \"title\": \"Test\", \"link_flair_richtext\": [], \"subreddit_name_prefixed\": \"r/<TEST_SUBREDDIT>\", \"collections\": [{\"permalink\": \"https://www.reddit.com/r/<TEST_SUBREDDIT>/collection/3aa31024-711b-46b2-9514-3fd50619f6e8\", \"link_ids\": [\"t3_axdfp2\", \"t3_hgi36j\", \"t3_hlet1l\", \"t3_hlet1o\", \"t3_hleu2a\", \"t3_hleu2g\", \"t3_hleu2k\", \"t3_hleu2o\", \"t3_hleu3d\"], \"description\": \"bbbbbbbbbbbbbbbbbbbbbbbbbbbbbbbbbbbbbbbbbbbbbbbbbbbbbbbbbbbbbbbbbbbbbbbbbbbbbbbbbbbbbbbbbbbbbbbbbbbbbbbbbbbbbbbbbbbbbbbbbbbbbbbbbbbbbbbbbbbbbbbbbbbbbbbbbbbbbbbbbbbbbbbbbbbbbbbbbbbbbbbbbbbbbbbbbbbbbbbbbbbbbbbbbbbbbbbbbbbbbbbbbbbbbbbbbbbbbbbbbbbbbbbbbb\", \"title\": \"aaaaaaaaaaaaaaaaaaaaaaaaaaaaaaaaaaaaaaaaaaaaaaaaaaaaaaaaaaaaaaaaaaaaaaaaaaaaaaaaaaaaaaaaaaaaaaaaaaaa\", \"created_at_utc\": 1593317212.619, \"subreddit_id\": \"t5_7ss0q\", \"author_name\": \"<TEST_SUBREDDIT>\", \"collection_id\": \"3aa31024-711b-46b2-9514-3fd50619f6e8\", \"author_id\": \"t2_o77bz\", \"last_update_utc\": 1593914229.208, \"display_layout\": null}], \"hidden\": false, \"pwls\": null, \"link_flair_css_class\": \"\", \"downs\": 0, \"thumbnail_height\": null, \"top_awarded_type\": null, \"parent_whitelist_status\": null, \"hide_score\": false, \"name\": \"t3_axdfp2\", \"quarantine\": false, \"link_flair_text_color\": \"dark\", \"upvote_ratio\": 1.0, \"ignore_reports\": false, \"ups\": 1, \"domain\": \"self.<TEST_SUBREDDIT>\", \"media_embed\": {}, \"thumbnail_width\": null, \"author_flair_template_id\": null, \"is_original_content\": false, \"author_fullname\": \"t2_o77bz\", \"secure_media\": null, \"is_reddit_media_domain\": false, \"is_meta\": false, \"category\": null, \"secure_media_embed\": {}, \"link_flair_text\": \"test\", \"can_mod_post\": true, \"score\": 1, \"approved_by\": \"<TEST_SUBREDDIT>\", \"author_premium\": true, \"thumbnail\": \"self\", \"edited\": false, \"author_flair_css_class\": null, \"author_flair_richtext\": [], \"gildings\": {}, \"post_hint\": \"self\", \"content_categories\": null, \"is_self\": true, \"subreddit_type\": \"public\", \"created\": 1551767842.0, \"link_flair_type\": \"text\", \"wls\": null, \"removed_by_category\": null, \"banned_by\": null, \"author_flair_type\": \"text\", \"total_awards_received\": 0, \"allow_live_comments\": false, \"selftext_html\": \"\\u003C!-- SC_OFF --\\u003E\\u003Cdiv class=\\\"md\\\"\\u003E\\u003Cp\\u003EHello peoples!\\u003C/p\\u003E\\n\\n\\u003Cp\\u003ELast week, we \\u003Ca href=\\\"https://redd.it/aufll1\\\"\\u003Easked your opinion\\u003C/a\\u003E on your on whether we should move the memes to their own dedicated subreddit. The feedback we received from that post and in modmail was mostly in favor of this change. Because of this we have decided to go ahead with a trial of this new policy/rule.\\u003C/p\\u003E\\n\\n\\u003Cp\\u003EThe new rule:\\u003C/p\\u003E\\n\\n\\u003Cblockquote\\u003E\\n\\u003Ch1\\u003ENo Memes\\u003C/h1\\u003E\\n\\n\\u003Cp\\u003ENo memes or images with text added to it. This includes, but not limited to: impact font, tweets, white box at the top with text added to it, comics, and other memey things. These should be posted to our sister sub \\u003Ca href=\\\"/r/fakehistorymemes\\\"\\u003Er/fakehistorymemes\\u003C/a\\u003E. The exceptions are: subtitles, signs, shirts and any other text that was already in the image are permitted.\\u003C/p\\u003E\\n\\u003C/blockquote\\u003E\\n\\n\\u003Ch2\\u003EThis means that all memes* now go in \\u003Ca href=\\\"/r/fakehistorymemes\\\"\\u003Er/fakehistorymemes\\u003C/a\\u003E\\u003C/h2\\u003E\\n\\n\\u003Cp\\u003E\\u003Csup\\u003Edon\\u2019t\\u003C/sup\\u003E \\u003Csup\\u003Eforget\\u003C/sup\\u003E \\u003Csup\\u003Eto\\u003C/sup\\u003E \\u003Csup\\u003Elike,\\u003C/sup\\u003E \\u003Csup\\u003Ecomment\\u003C/sup\\u003E \\u003Csup\\u003Eand\\u003C/sup\\u003E \\u003Csup\\u003Esubscribe!\\u003C/sup\\u003E\\u003C/p\\u003E\\n\\n\\u003Cp\\u003EOne thing we need to stress:\\u003C/p\\u003E\\n\\n\\u003Ch1\\u003EThere will never be a punishment (e.g., banning) for posting memes here apart from your post being removed and receiving a \\u003Cdel\\u003Enasty\\u003C/del\\u003E reminder to post memes in \\u003Ca href=\\\"/r/fakehistorymemes\\\"\\u003Er/fakehistorymemes\\u003C/a\\u003E.\\u003C/h1\\u003E\\n\\n\\u003Cp\\u003ESeveral people have suggested that we have implement a flair system so that you could just sort by a certain flair to view the content you want to see. However, there are a few issues with this: \\u003C/p\\u003E\\n\\n\\u003Col\\u003E\\n\\u003Cli\\u003EIt would break the existing filtering what years you want to see. Secondly, this would either require all users to flair their own submissions correctly (which we have learnt from other subs that this is easier said than done) or we would have to have someone around 24/7 to flair everyone\\u0026#39;s posts and all our slaves are busy doing other things.\\u003C/li\\u003E\\n\\u003Cli\\u003EThis doesn\\u0026#39;t work for people who just view the sub through their feed as you can\\u0026#39;t sort by flair there.\\u003C/li\\u003E\\n\\u003C/ol\\u003E\\n\\n\\u003Cp\\u003EThis is where as having 2 subs allows for this functionality. \\u003C/p\\u003E\\n\\n\\u003Cp\\u003EJust to reiterate, memes now go in \\u003Ca href=\\\"/r/fakehistorymemes\\\"\\u003Er/fakehistorymemes\\u003C/a\\u003E, while the OG style of post (such as those found in the top posts of all time) belong here.\\u003C/p\\u003E\\n\\n\\u003Cp\\u003E\\u003Csup\\u003E*We classify memes as something that has text added to the picture to make it funny. This means that subtitles, signs, shirts and any other text that was already in the image are permitted while things like comics, conventional impact font memes \\u003Csup\\u003Eplease\\u003C/sup\\u003E \\u003Csup\\u003Eno\\u003C/sup\\u003E and other memey things should instead be posted on \\u003Ca href=\\\"/r/fakehisotrymemes\\\"\\u003Er/fakehisotrymemes\\u003C/a\\u003E. It is a little difficult to designate strict rules on exactly what is and isn\\u2019t a meme so it will be up to the moderators to decide what is a meme. However the above classification should be a good guideline (if you have something you want to post it should be reasonably simple to know which sub it should go in. \\u003Ca href=\\\"/r/fakehisotrymemes\\\"\\u003Er/fakehisotrymemes\\u003C/a\\u003E is still run by the same mod team (i.e., us\\u003C/sup\\u003E\\u003Csup\\u003E)\\u003C/sup\\u003E \\u003Csup\\u003Eso the rules will be similar (close to non-existent\\u003C/sup\\u003E\\u003Csup\\u003E)\\u003C/sup\\u003E \\u003Csup\\u003Eand we will be running similar competitions.\\u003C/sup\\u003E\\u003C/p\\u003E\\n\\n\\u003Cp\\u003EDepending on the feedback we receive and the quality of the sub, we will revisit this change and see if it is a beneficial change.\\u003C/p\\u003E\\n\\n\\u003Cp\\u003EThanks for being the best part of \\u003Ca href=\\\"/r/fakehistoryporn\\\"\\u003Er/fakehistoryporn\\u003C/a\\u003E!\\u003C/p\\u003E\\n\\n\\u003Cp\\u003ESincerely,\\u003C/p\\u003E\\n\\n\\u003Cp\\u003E\\u003Cdel\\u003EMeme Police\\u003C/del\\u003E The \\u003Ca href=\\\"/r/fakehistoryporn\\\"\\u003Er/fakehistoryporn\\u003C/a\\u003E mod team\\u003C/p\\u003E\\n\\n\\u003Chr/\\u003E\\n\\n\\u003Cp\\u003EIf you have any more questions, comments or concerns don\\u2019t hesitate to contact us in the \\u003Ca href=\\\"https://discord.gg/vWa5BRt\\\"\\u003EOfficial Discord\\u003C/a\\u003E, \\u003Ca href=\\\"https://www.reddit.com/message/compose?to=%2Fr%2Ffakehistoryporn\\\"\\u003EModmail\\u003C/a\\u003E or in the comments of this post. \\u003C/p\\u003E\\n\\u003C/div\\u003E\\u003C!-- SC_ON --\\u003E\", \"likes\": true, \"suggested_sort\": null, \"banned_at_utc\": null, \"view_count\": null, \"archived\": true, \"no_follow\": false, \"spam\": false, \"is_crosspostable\": true, \"pinned\": false, \"over_18\": false, \"preview\": {\"images\": [{\"source\": {\"url\": \"https://external-preview.redd.it/x5JRIeY60pIR1fazPb0ljVkUi8PialslEUYlEhswmYk.jpg?auto=webp\\u0026s=ceaef94ac6b8f26b071a98866b446a4a0a567032\", \"width\": 1200, \"height\": 628}, \"resolutions\": [{\"url\": \"https://external-preview.redd.it/x5JRIeY60pIR1fazPb0ljVkUi8PialslEUYlEhswmYk.jpg?width=108\\u0026crop=smart\\u0026auto=webp\\u0026s=1dcc9ca3a866f7b4aacfadda858fab6a5652ecbf\", \"width\": 108, \"height\": 56}, {\"url\": \"https://external-preview.redd.it/x5JRIeY60pIR1fazPb0ljVkUi8PialslEUYlEhswmYk.jpg?width=216\\u0026crop=smart\\u0026auto=webp\\u0026s=b601492d6131461f3a1d195c82753317c0082d05\", \"width\": 216, \"height\": 113}, {\"url\": \"https://external-preview.redd.it/x5JRIeY60pIR1fazPb0ljVkUi8PialslEUYlEhswmYk.jpg?width=320\\u0026crop=smart\\u0026auto=webp\\u0026s=9df19ec5db5047dae1fadeec15b6836f38a6a917\", \"width\": 320, \"height\": 167}, {\"url\": \"https://external-preview.redd.it/x5JRIeY60pIR1fazPb0ljVkUi8PialslEUYlEhswmYk.jpg?width=640\\u0026crop=smart\\u0026auto=webp\\u0026s=bdc6a700886d20d02dd8e29d1f5b3a721deabb4a\", \"width\": 640, \"height\": 334}, {\"url\": \"https://external-preview.redd.it/x5JRIeY60pIR1fazPb0ljVkUi8PialslEUYlEhswmYk.jpg?width=960\\u0026crop=smart\\u0026auto=webp\\u0026s=8cab368c12c276549af3f8245418a03d27645013\", \"width\": 960, \"height\": 502}, {\"url\": \"https://external-preview.redd.it/x5JRIeY60pIR1fazPb0ljVkUi8PialslEUYlEhswmYk.jpg?width=1080\\u0026crop=smart\\u0026auto=webp\\u0026s=07a44ca128379479601d3de5764bee14dc1b2f74\", \"width\": 1080, \"height\": 565}], \"variants\": {}, \"id\": \"ltRJIJZJxzAbU2ofId4f5xpfVwmSPFOuFlvarmLqasI\"}], \"enabled\": false}, \"all_awardings\": [], \"awarders\": [], \"media_only\": false, \"link_flair_template_id\": \"94f13282-e2e8-11e8-8291-0eae4e167256\", \"can_gild\": false, \"removed\": false, \"spoiler\": false, \"locked\": false, \"author_flair_text\": null, \"treatment_tags\": [], \"rte_mode\": \"markdown\", \"visited\": false, \"removed_by\": null, \"mod_note\": null, \"distinguished\": null, \"subreddit_id\": \"t5_7ss0q\", \"mod_reason_by\": null, \"num_reports\": 0, \"removal_reason\": null, \"link_flair_background_color\": \"\", \"id\": \"axdfp2\", \"is_robot_indexable\": true, \"report_reasons\": [], \"author\": \"<TEST_SUBREDDIT>\", \"discussion_type\": null, \"num_comments\": 1, \"send_replies\": true, \"media\": null, \"contest_mode\": false, \"author_patreon_flair\": false, \"approved\": true, \"author_flair_text_color\": null, \"permalink\": \"/r/<TEST_SUBREDDIT>/comments/axdfp2/test/\", \"whitelist_status\": null, \"stickied\": false, \"url\": \"https://www.reddit.com/r/<TEST_SUBREDDIT>/comments/axdfp2/test/\", \"subreddit_subscribers\": 13, \"created_utc\": 1551739042.0, \"num_crossposts\": 0, \"mod_reports\": [], \"is_video\": false}}, {\"kind\": \"t3\", \"data\": {\"author_flair_background_color\": null, \"approved_at_utc\": null, \"subreddit\": \"<TEST_SUBREDDIT>\", \"selftext\": \"\", \"user_reports\": [], \"saved\": false, \"mod_reason_title\": null, \"gilded\": 0, \"clicked\": false, \"title\": \"test\", \"link_flair_richtext\": [], \"subreddit_name_prefixed\": \"r/<TEST_SUBREDDIT>\", \"collections\": [{\"permalink\": \"https://www.reddit.com/r/<TEST_SUBREDDIT>/collection/3aa31024-711b-46b2-9514-3fd50619f6e8\", \"link_ids\": [\"t3_axdfp2\", \"t3_hgi36j\", \"t3_hlet1l\", \"t3_hlet1o\", \"t3_hleu2a\", \"t3_hleu2g\", \"t3_hleu2k\", \"t3_hleu2o\", \"t3_hleu3d\"], \"description\": \"bbbbbbbbbbbbbbbbbbbbbbbbbbbbbbbbbbbbbbbbbbbbbbbbbbbbbbbbbbbbbbbbbbbbbbbbbbbbbbbbbbbbbbbbbbbbbbbbbbbbbbbbbbbbbbbbbbbbbbbbbbbbbbbbbbbbbbbbbbbbbbbbbbbbbbbbbbbbbbbbbbbbbbbbbbbbbbbbbbbbbbbbbbbbbbbbbbbbbbbbbbbbbbbbbbbbbbbbbbbbbbbbbbbbbbbbbbbbbbbbbbbbbbbbbb\", \"title\": \"aaaaaaaaaaaaaaaaaaaaaaaaaaaaaaaaaaaaaaaaaaaaaaaaaaaaaaaaaaaaaaaaaaaaaaaaaaaaaaaaaaaaaaaaaaaaaaaaaaaa\", \"created_at_utc\": 1593317212.619, \"subreddit_id\": \"t5_7ss0q\", \"author_name\": \"<TEST_SUBREDDIT>\", \"collection_id\": \"3aa31024-711b-46b2-9514-3fd50619f6e8\", \"author_id\": \"t2_o77bz\", \"last_update_utc\": 1593914229.208, \"display_layout\": null}], \"hidden\": false, \"pwls\": null, \"link_flair_css_class\": null, \"downs\": 0, \"thumbnail_height\": 140, \"top_awarded_type\": null, \"parent_whitelist_status\": null, \"hide_score\": false, \"name\": \"t3_hgi36j\", \"quarantine\": false, \"link_flair_text_color\": \"dark\", \"upvote_ratio\": 1.0, \"ignore_reports\": false, \"ups\": 1, \"domain\": \"reddit.com\", \"media_embed\": {\"content\": \"\\n\\u003Cdiv class=\\\"psuedo-selftext\\\"\\u003E\\n  \\u003Ciframe src=\\\"//www.redditmedia.com/live/157c4e77rjr3x/embed\\\" height=\\\"500\\\"\\u003E\\u003C/iframe\\u003E\\n\\u003C/div\\u003E\\n\", \"width\": 710, \"scrolling\": false, \"height\": 500}, \"thumbnail_width\": 140, \"author_flair_template_id\": null, \"is_original_content\": false, \"author_fullname\": \"t2_o77bz\", \"secure_media\": {\"event_id\": \"157c4e77rjr3x\", \"type\": \"liveupdate\"}, \"is_reddit_media_domain\": false, \"is_meta\": false, \"category\": null, \"secure_media_embed\": {\"content\": \"\\n\\u003Cdiv class=\\\"psuedo-selftext\\\"\\u003E\\n  \\u003Ciframe src=\\\"//www.redditmedia.com/live/157c4e77rjr3x/embed\\\" height=\\\"500\\\"\\u003E\\u003C/iframe\\u003E\\n\\u003C/div\\u003E\\n\", \"width\": 710, \"scrolling\": false, \"media_domain_url\": \"https://www.redditmedia.com/mediaembed/hgi36j\", \"height\": 500}, \"link_flair_text\": null, \"can_mod_post\": true, \"score\": 1, \"approved_by\": null, \"author_premium\": true, \"thumbnail\": \"https://b.thumbs.redditmedia.com/oWQc7vsBGJ6ot7waIvVYAjih2_CLlgljZIrssn-YxQY.jpg\", \"edited\": false, \"author_flair_css_class\": null, \"author_flair_richtext\": [], \"gildings\": {}, \"content_categories\": null, \"is_self\": false, \"subreddit_type\": \"public\", \"created\": 1593241128.0, \"link_flair_type\": \"text\", \"wls\": null, \"removed_by_category\": null, \"banned_by\": null, \"author_flair_type\": \"text\", \"total_awards_received\": 0, \"allow_live_comments\": false, \"selftext_html\": null, \"likes\": true, \"suggested_sort\": null, \"banned_at_utc\": null, \"url_overridden_by_dest\": \"https://www.reddit.com/live/157c4e77rjr3x/\", \"view_count\": null, \"archived\": false, \"no_follow\": false, \"spam\": false, \"is_crosspostable\": true, \"pinned\": false, \"over_18\": false, \"all_awardings\": [], \"awarders\": [], \"media_only\": false, \"can_gild\": false, \"removed\": false, \"spoiler\": false, \"locked\": false, \"author_flair_text\": null, \"treatment_tags\": [], \"rte_mode\": \"markdown\", \"visited\": true, \"removed_by\": null, \"mod_note\": null, \"distinguished\": null, \"subreddit_id\": \"t5_7ss0q\", \"mod_reason_by\": null, \"num_reports\": 0, \"removal_reason\": null, \"link_flair_background_color\": \"\", \"id\": \"hgi36j\", \"is_robot_indexable\": true, \"report_reasons\": [], \"author\": \"<TEST_SUBREDDIT>\", \"discussion_type\": null, \"num_comments\": 1, \"send_replies\": true, \"media\": {\"event_id\": \"157c4e77rjr3x\", \"type\": \"liveupdate\"}, \"contest_mode\": false, \"author_patreon_flair\": false, \"approved\": false, \"author_flair_text_color\": null, \"permalink\": \"/r/<TEST_SUBREDDIT>/comments/hgi36j/test/\", \"whitelist_status\": null, \"stickied\": false, \"url\": \"https://www.reddit.com/live/157c4e77rjr3x/\", \"subreddit_subscribers\": 13, \"created_utc\": 1593212328.0, \"num_crossposts\": 0, \"mod_reports\": [], \"is_video\": false}}, {\"kind\": \"t3\", \"data\": {\"author_flair_background_color\": null, \"approved_at_utc\": null, \"subreddit\": \"<TEST_SUBREDDIT>\", \"selftext\": \"\", \"user_reports\": [], \"saved\": false, \"mod_reason_title\": null, \"gilded\": 0, \"clicked\": false, \"title\": \"Post #0\", \"link_flair_richtext\": [], \"subreddit_name_prefixed\": \"r/<TEST_SUBREDDIT>\", \"collections\": [{\"permalink\": \"https://www.reddit.com/r/<TEST_SUBREDDIT>/collection/3aa31024-711b-46b2-9514-3fd50619f6e8\", \"link_ids\": [\"t3_axdfp2\", \"t3_hgi36j\", \"t3_hlet1l\", \"t3_hlet1o\", \"t3_hleu2a\", \"t3_hleu2g\", \"t3_hleu2k\", \"t3_hleu2o\", \"t3_hleu3d\"], \"description\": \"bbbbbbbbbbbbbbbbbbbbbbbbbbbbbbbbbbbbbbbbbbbbbbbbbbbbbbbbbbbbbbbbbbbbbbbbbbbbbbbbbbbbbbbbbbbbbbbbbbbbbbbbbbbbbbbbbbbbbbbbbbbbbbbbbbbbbbbbbbbbbbbbbbbbbbbbbbbbbbbbbbbbbbbbbbbbbbbbbbbbbbbbbbbbbbbbbbbbbbbbbbbbbbbbbbbbbbbbbbbbbbbbbbbbbbbbbbbbbbbbbbbbbbbbbb\", \"title\": \"aaaaaaaaaaaaaaaaaaaaaaaaaaaaaaaaaaaaaaaaaaaaaaaaaaaaaaaaaaaaaaaaaaaaaaaaaaaaaaaaaaaaaaaaaaaaaaaaaaaa\", \"created_at_utc\": 1593317212.619, \"subreddit_id\": \"t5_7ss0q\", \"author_name\": \"<TEST_SUBREDDIT>\", \"collection_id\": \"3aa31024-711b-46b2-9514-3fd50619f6e8\", \"author_id\": \"t2_o77bz\", \"last_update_utc\": 1593914229.208, \"display_layout\": null}], \"hidden\": false, \"pwls\": null, \"link_flair_css_class\": null, \"downs\": 0, \"thumbnail_height\": null, \"top_awarded_type\": null, \"parent_whitelist_status\": null, \"hide_score\": false, \"name\": \"t3_hlet1l\", \"quarantine\": false, \"link_flair_text_color\": \"dark\", \"upvote_ratio\": 1.0, \"ignore_reports\": false, \"subreddit_type\": \"public\", \"ups\": 1, \"total_awards_received\": 0, \"media_embed\": {}, \"thumbnail_width\": null, \"author_flair_template_id\": null, \"is_original_content\": false, \"author_fullname\": \"t2_o77bz\", \"secure_media\": null, \"is_reddit_media_domain\": false, \"is_meta\": false, \"category\": null, \"secure_media_embed\": {}, \"link_flair_text\": null, \"can_mod_post\": true, \"score\": 1, \"approved_by\": null, \"author_premium\": true, \"thumbnail\": \"self\", \"edited\": false, \"author_flair_css_class\": null, \"author_flair_richtext\": [], \"gildings\": {}, \"content_categories\": null, \"is_self\": true, \"mod_note\": null, \"created\": 1593942886.0, \"link_flair_type\": \"text\", \"wls\": null, \"removed_by_category\": null, \"banned_by\": null, \"author_flair_type\": \"text\", \"domain\": \"self.<TEST_SUBREDDIT>\", \"allow_live_comments\": false, \"selftext_html\": null, \"likes\": true, \"suggested_sort\": null, \"banned_at_utc\": null, \"view_count\": null, \"archived\": false, \"no_follow\": false, \"spam\": false, \"is_crosspostable\": true, \"pinned\": false, \"over_18\": false, \"all_awardings\": [], \"awarders\": [], \"media_only\": false, \"can_gild\": false, \"removed\": false, \"spoiler\": false, \"locked\": false, \"author_flair_text\": null, \"treatment_tags\": [], \"rte_mode\": \"markdown\", \"visited\": false, \"removed_by\": null, \"num_reports\": 0, \"distinguished\": null, \"subreddit_id\": \"t5_7ss0q\", \"mod_reason_by\": null, \"removal_reason\": null, \"link_flair_background_color\": \"\", \"id\": \"hlet1l\", \"is_robot_indexable\": true, \"report_reasons\": [], \"author\": \"<TEST_SUBREDDIT>\", \"discussion_type\": null, \"num_comments\": 1, \"send_replies\": true, \"media\": null, \"contest_mode\": false, \"author_patreon_flair\": false, \"approved\": false, \"author_flair_text_color\": null, \"permalink\": \"/r/<TEST_SUBREDDIT>/comments/hlet1l/post_0/\", \"whitelist_status\": null, \"stickied\": false, \"url\": \"https://www.reddit.com/r/<TEST_SUBREDDIT>/comments/hlet1l/post_0/\", \"subreddit_subscribers\": 13, \"created_utc\": 1593914086.0, \"num_crossposts\": 0, \"mod_reports\": [], \"is_video\": false}}, {\"kind\": \"t3\", \"data\": {\"author_flair_background_color\": null, \"approved_at_utc\": null, \"subreddit\": \"<TEST_SUBREDDIT>\", \"selftext\": \"\", \"user_reports\": [], \"saved\": false, \"mod_reason_title\": null, \"gilded\": 0, \"clicked\": false, \"title\": \"Post #1\", \"link_flair_richtext\": [], \"subreddit_name_prefixed\": \"r/<TEST_SUBREDDIT>\", \"collections\": [{\"permalink\": \"https://www.reddit.com/r/<TEST_SUBREDDIT>/collection/3aa31024-711b-46b2-9514-3fd50619f6e8\", \"link_ids\": [\"t3_axdfp2\", \"t3_hgi36j\", \"t3_hlet1l\", \"t3_hlet1o\", \"t3_hleu2a\", \"t3_hleu2g\", \"t3_hleu2k\", \"t3_hleu2o\", \"t3_hleu3d\"], \"description\": \"bbbbbbbbbbbbbbbbbbbbbbbbbbbbbbbbbbbbbbbbbbbbbbbbbbbbbbbbbbbbbbbbbbbbbbbbbbbbbbbbbbbbbbbbbbbbbbbbbbbbbbbbbbbbbbbbbbbbbbbbbbbbbbbbbbbbbbbbbbbbbbbbbbbbbbbbbbbbbbbbbbbbbbbbbbbbbbbbbbbbbbbbbbbbbbbbbbbbbbbbbbbbbbbbbbbbbbbbbbbbbbbbbbbbbbbbbbbbbbbbbbbbbbbbbb\", \"title\": \"aaaaaaaaaaaaaaaaaaaaaaaaaaaaaaaaaaaaaaaaaaaaaaaaaaaaaaaaaaaaaaaaaaaaaaaaaaaaaaaaaaaaaaaaaaaaaaaaaaaa\", \"created_at_utc\": 1593317212.619, \"subreddit_id\": \"t5_7ss0q\", \"author_name\": \"<TEST_SUBREDDIT>\", \"collection_id\": \"3aa31024-711b-46b2-9514-3fd50619f6e8\", \"author_id\": \"t2_o77bz\", \"last_update_utc\": 1593914229.208, \"display_layout\": null}], \"hidden\": false, \"pwls\": null, \"link_flair_css_class\": null, \"downs\": 0, \"thumbnail_height\": null, \"top_awarded_type\": null, \"parent_whitelist_status\": null, \"hide_score\": false, \"name\": \"t3_hlet1o\", \"quarantine\": false, \"link_flair_text_color\": \"dark\", \"upvote_ratio\": 1.0, \"ignore_reports\": false, \"subreddit_type\": \"public\", \"ups\": 1, \"total_awards_received\": 0, \"media_embed\": {}, \"thumbnail_width\": null, \"author_flair_template_id\": null, \"is_original_content\": false, \"author_fullname\": \"t2_o77bz\", \"secure_media\": null, \"is_reddit_media_domain\": false, \"is_meta\": false, \"category\": null, \"secure_media_embed\": {}, \"link_flair_text\": null, \"can_mod_post\": true, \"score\": 1, \"approved_by\": null, \"author_premium\": true, \"thumbnail\": \"self\", \"edited\": false, \"author_flair_css_class\": null, \"author_flair_richtext\": [], \"gildings\": {}, \"content_categories\": null, \"is_self\": true, \"mod_note\": null, \"created\": 1593942886.0, \"link_flair_type\": \"text\", \"wls\": null, \"removed_by_category\": null, \"banned_by\": null, \"author_flair_type\": \"text\", \"domain\": \"self.<TEST_SUBREDDIT>\", \"allow_live_comments\": false, \"selftext_html\": null, \"likes\": true, \"suggested_sort\": null, \"banned_at_utc\": null, \"view_count\": null, \"archived\": false, \"no_follow\": false, \"spam\": false, \"is_crosspostable\": true, \"pinned\": false, \"over_18\": false, \"all_awardings\": [], \"awarders\": [], \"media_only\": false, \"can_gild\": false, \"removed\": false, \"spoiler\": false, \"locked\": false, \"author_flair_text\": null, \"treatment_tags\": [], \"rte_mode\": \"markdown\", \"visited\": false, \"removed_by\": null, \"num_reports\": 0, \"distinguished\": null, \"subreddit_id\": \"t5_7ss0q\", \"mod_reason_by\": null, \"removal_reason\": null, \"link_flair_background_color\": \"\", \"id\": \"hlet1o\", \"is_robot_indexable\": true, \"report_reasons\": [], \"author\": \"<TEST_SUBREDDIT>\", \"discussion_type\": null, \"num_comments\": 1, \"send_replies\": true, \"media\": null, \"contest_mode\": false, \"author_patreon_flair\": false, \"approved\": false, \"author_flair_text_color\": null, \"permalink\": \"/r/<TEST_SUBREDDIT>/comments/hlet1o/post_1/\", \"whitelist_status\": null, \"stickied\": false, \"url\": \"https://www.reddit.com/r/<TEST_SUBREDDIT>/comments/hlet1o/post_1/\", \"subreddit_subscribers\": 13, \"created_utc\": 1593914086.0, \"num_crossposts\": 0, \"mod_reports\": [], \"is_video\": false}}, {\"kind\": \"t3\", \"data\": {\"author_flair_background_color\": null, \"approved_at_utc\": null, \"subreddit\": \"<TEST_SUBREDDIT>\", \"selftext\": \"\", \"user_reports\": [], \"saved\": false, \"mod_reason_title\": null, \"gilded\": 0, \"clicked\": false, \"title\": \"Post #0\", \"link_flair_richtext\": [], \"subreddit_name_prefixed\": \"r/<TEST_SUBREDDIT>\", \"collections\": [{\"permalink\": \"https://www.reddit.com/r/<TEST_SUBREDDIT>/collection/3aa31024-711b-46b2-9514-3fd50619f6e8\", \"link_ids\": [\"t3_axdfp2\", \"t3_hgi36j\", \"t3_hlet1l\", \"t3_hlet1o\", \"t3_hleu2a\", \"t3_hleu2g\", \"t3_hleu2k\", \"t3_hleu2o\", \"t3_hleu3d\"], \"description\": \"bbbbbbbbbbbbbbbbbbbbbbbbbbbbbbbbbbbbbbbbbbbbbbbbbbbbbbbbbbbbbbbbbbbbbbbbbbbbbbbbbbbbbbbbbbbbbbbbbbbbbbbbbbbbbbbbbbbbbbbbbbbbbbbbbbbbbbbbbbbbbbbbbbbbbbbbbbbbbbbbbbbbbbbbbbbbbbbbbbbbbbbbbbbbbbbbbbbbbbbbbbbbbbbbbbbbbbbbbbbbbbbbbbbbbbbbbbbbbbbbbbbbbbbbbb\", \"title\": \"aaaaaaaaaaaaaaaaaaaaaaaaaaaaaaaaaaaaaaaaaaaaaaaaaaaaaaaaaaaaaaaaaaaaaaaaaaaaaaaaaaaaaaaaaaaaaaaaaaaa\", \"created_at_utc\": 1593317212.619, \"subreddit_id\": \"t5_7ss0q\", \"author_name\": \"<TEST_SUBREDDIT>\", \"collection_id\": \"3aa31024-711b-46b2-9514-3fd50619f6e8\", \"author_id\": \"t2_o77bz\", \"last_update_utc\": 1593914229.208, \"display_layout\": null}], \"hidden\": false, \"pwls\": null, \"link_flair_css_class\": null, \"downs\": 0, \"thumbnail_height\": null, \"top_awarded_type\": null, \"parent_whitelist_status\": null, \"hide_score\": false, \"name\": \"t3_hleu2a\", \"quarantine\": false, \"link_flair_text_color\": \"dark\", \"upvote_ratio\": 1.0, \"ignore_reports\": false, \"subreddit_type\": \"public\", \"ups\": 1, \"total_awards_received\": 0, \"media_embed\": {}, \"thumbnail_width\": null, \"author_flair_template_id\": null, \"is_original_content\": false, \"author_fullname\": \"t2_o77bz\", \"secure_media\": null, \"is_reddit_media_domain\": false, \"is_meta\": false, \"category\": null, \"secure_media_embed\": {}, \"link_flair_text\": null, \"can_mod_post\": true, \"score\": 1, \"approved_by\": null, \"author_premium\": true, \"thumbnail\": \"self\", \"edited\": false, \"author_flair_css_class\": null, \"author_flair_richtext\": [], \"gildings\": {}, \"content_categories\": null, \"is_self\": true, \"mod_note\": null, \"created\": 1593943025.0, \"link_flair_type\": \"text\", \"wls\": null, \"removed_by_category\": null, \"banned_by\": null, \"author_flair_type\": \"text\", \"domain\": \"self.<TEST_SUBREDDIT>\", \"allow_live_comments\": false, \"selftext_html\": null, \"likes\": true, \"suggested_sort\": null, \"banned_at_utc\": null, \"view_count\": null, \"archived\": false, \"no_follow\": false, \"spam\": false, \"is_crosspostable\": true, \"pinned\": false, \"over_18\": false, \"all_awardings\": [], \"awarders\": [], \"media_only\": false, \"can_gild\": false, \"removed\": false, \"spoiler\": false, \"locked\": false, \"author_flair_text\": null, \"treatment_tags\": [], \"rte_mode\": \"markdown\", \"visited\": false, \"removed_by\": null, \"num_reports\": 0, \"distinguished\": null, \"subreddit_id\": \"t5_7ss0q\", \"mod_reason_by\": null, \"removal_reason\": null, \"link_flair_background_color\": \"\", \"id\": \"hleu2a\", \"is_robot_indexable\": true, \"report_reasons\": [], \"author\": \"<TEST_SUBREDDIT>\", \"discussion_type\": null, \"num_comments\": 1, \"send_replies\": true, \"media\": null, \"contest_mode\": false, \"author_patreon_flair\": false, \"approved\": false, \"author_flair_text_color\": null, \"permalink\": \"/r/<TEST_SUBREDDIT>/comments/hleu2a/post_0/\", \"whitelist_status\": null, \"stickied\": false, \"url\": \"https://www.reddit.com/r/<TEST_SUBREDDIT>/comments/hleu2a/post_0/\", \"subreddit_subscribers\": 13, \"created_utc\": 1593914225.0, \"num_crossposts\": 0, \"mod_reports\": [], \"is_video\": false}}, {\"kind\": \"t3\", \"data\": {\"author_flair_background_color\": null, \"approved_at_utc\": null, \"subreddit\": \"<TEST_SUBREDDIT>\", \"selftext\": \"\", \"user_reports\": [], \"saved\": false, \"mod_reason_title\": null, \"gilded\": 0, \"clicked\": false, \"title\": \"Post #1\", \"link_flair_richtext\": [], \"subreddit_name_prefixed\": \"r/<TEST_SUBREDDIT>\", \"collections\": [{\"permalink\": \"https://www.reddit.com/r/<TEST_SUBREDDIT>/collection/3aa31024-711b-46b2-9514-3fd50619f6e8\", \"link_ids\": [\"t3_axdfp2\", \"t3_hgi36j\", \"t3_hlet1l\", \"t3_hlet1o\", \"t3_hleu2a\", \"t3_hleu2g\", \"t3_hleu2k\", \"t3_hleu2o\", \"t3_hleu3d\"], \"description\": \"bbbbbbbbbbbbbbbbbbbbbbbbbbbbbbbbbbbbbbbbbbbbbbbbbbbbbbbbbbbbbbbbbbbbbbbbbbbbbbbbbbbbbbbbbbbbbbbbbbbbbbbbbbbbbbbbbbbbbbbbbbbbbbbbbbbbbbbbbbbbbbbbbbbbbbbbbbbbbbbbbbbbbbbbbbbbbbbbbbbbbbbbbbbbbbbbbbbbbbbbbbbbbbbbbbbbbbbbbbbbbbbbbbbbbbbbbbbbbbbbbbbbbbbbbb\", \"title\": \"aaaaaaaaaaaaaaaaaaaaaaaaaaaaaaaaaaaaaaaaaaaaaaaaaaaaaaaaaaaaaaaaaaaaaaaaaaaaaaaaaaaaaaaaaaaaaaaaaaaa\", \"created_at_utc\": 1593317212.619, \"subreddit_id\": \"t5_7ss0q\", \"author_name\": \"<TEST_SUBREDDIT>\", \"collection_id\": \"3aa31024-711b-46b2-9514-3fd50619f6e8\", \"author_id\": \"t2_o77bz\", \"last_update_utc\": 1593914229.208, \"display_layout\": null}], \"hidden\": false, \"pwls\": null, \"link_flair_css_class\": null, \"downs\": 0, \"thumbnail_height\": null, \"top_awarded_type\": null, \"parent_whitelist_status\": null, \"hide_score\": false, \"name\": \"t3_hleu2g\", \"quarantine\": false, \"link_flair_text_color\": \"dark\", \"upvote_ratio\": 1.0, \"ignore_reports\": false, \"subreddit_type\": \"public\", \"ups\": 1, \"total_awards_received\": 0, \"media_embed\": {}, \"thumbnail_width\": null, \"author_flair_template_id\": null, \"is_original_content\": false, \"author_fullname\": \"t2_o77bz\", \"secure_media\": null, \"is_reddit_media_domain\": false, \"is_meta\": false, \"category\": null, \"secure_media_embed\": {}, \"link_flair_text\": null, \"can_mod_post\": true, \"score\": 1, \"approved_by\": null, \"author_premium\": true, \"thumbnail\": \"self\", \"edited\": false, \"author_flair_css_class\": null, \"author_flair_richtext\": [], \"gildings\": {}, \"content_categories\": null, \"is_self\": true, \"mod_note\": null, \"created\": 1593943026.0, \"link_flair_type\": \"text\", \"wls\": null, \"removed_by_category\": null, \"banned_by\": null, \"author_flair_type\": \"text\", \"domain\": \"self.<TEST_SUBREDDIT>\", \"allow_live_comments\": false, \"selftext_html\": null, \"likes\": true, \"suggested_sort\": null, \"banned_at_utc\": null, \"view_count\": null, \"archived\": false, \"no_follow\": false, \"spam\": false, \"is_crosspostable\": true, \"pinned\": false, \"over_18\": false, \"all_awardings\": [], \"awarders\": [], \"media_only\": false, \"can_gild\": false, \"removed\": false, \"spoiler\": false, \"locked\": false, \"author_flair_text\": null, \"treatment_tags\": [], \"rte_mode\": \"markdown\", \"visited\": false, \"removed_by\": null, \"num_reports\": 0, \"distinguished\": null, \"subreddit_id\": \"t5_7ss0q\", \"mod_reason_by\": null, \"removal_reason\": null, \"link_flair_background_color\": \"\", \"id\": \"hleu2g\", \"is_robot_indexable\": true, \"report_reasons\": [], \"author\": \"<TEST_SUBREDDIT>\", \"discussion_type\": null, \"num_comments\": 1, \"send_replies\": true, \"media\": null, \"contest_mode\": false, \"author_patreon_flair\": false, \"approved\": false, \"author_flair_text_color\": null, \"permalink\": \"/r/<TEST_SUBREDDIT>/comments/hleu2g/post_1/\", \"whitelist_status\": null, \"stickied\": false, \"url\": \"https://www.reddit.com/r/<TEST_SUBREDDIT>/comments/hleu2g/post_1/\", \"subreddit_subscribers\": 13, \"created_utc\": 1593914226.0, \"num_crossposts\": 0, \"mod_reports\": [], \"is_video\": false}}, {\"kind\": \"t3\", \"data\": {\"author_flair_background_color\": null, \"approved_at_utc\": null, \"subreddit\": \"<TEST_SUBREDDIT>\", \"selftext\": \"\", \"user_reports\": [], \"saved\": false, \"mod_reason_title\": null, \"gilded\": 0, \"clicked\": false, \"title\": \"Post #2\", \"link_flair_richtext\": [], \"subreddit_name_prefixed\": \"r/<TEST_SUBREDDIT>\", \"collections\": [{\"permalink\": \"https://www.reddit.com/r/<TEST_SUBREDDIT>/collection/3aa31024-711b-46b2-9514-3fd50619f6e8\", \"link_ids\": [\"t3_axdfp2\", \"t3_hgi36j\", \"t3_hlet1l\", \"t3_hlet1o\", \"t3_hleu2a\", \"t3_hleu2g\", \"t3_hleu2k\", \"t3_hleu2o\", \"t3_hleu3d\"], \"description\": \"bbbbbbbbbbbbbbbbbbbbbbbbbbbbbbbbbbbbbbbbbbbbbbbbbbbbbbbbbbbbbbbbbbbbbbbbbbbbbbbbbbbbbbbbbbbbbbbbbbbbbbbbbbbbbbbbbbbbbbbbbbbbbbbbbbbbbbbbbbbbbbbbbbbbbbbbbbbbbbbbbbbbbbbbbbbbbbbbbbbbbbbbbbbbbbbbbbbbbbbbbbbbbbbbbbbbbbbbbbbbbbbbbbbbbbbbbbbbbbbbbbbbbbbbbb\", \"title\": \"aaaaaaaaaaaaaaaaaaaaaaaaaaaaaaaaaaaaaaaaaaaaaaaaaaaaaaaaaaaaaaaaaaaaaaaaaaaaaaaaaaaaaaaaaaaaaaaaaaaa\", \"created_at_utc\": 1593317212.619, \"subreddit_id\": \"t5_7ss0q\", \"author_name\": \"<TEST_SUBREDDIT>\", \"collection_id\": \"3aa31024-711b-46b2-9514-3fd50619f6e8\", \"author_id\": \"t2_o77bz\", \"last_update_utc\": 1593914229.208, \"display_layout\": null}], \"hidden\": false, \"pwls\": null, \"link_flair_css_class\": null, \"downs\": 0, \"thumbnail_height\": null, \"top_awarded_type\": null, \"parent_whitelist_status\": null, \"hide_score\": false, \"name\": \"t3_hleu2k\", \"quarantine\": false, \"link_flair_text_color\": \"dark\", \"upvote_ratio\": 1.0, \"ignore_reports\": false, \"subreddit_type\": \"public\", \"ups\": 1, \"total_awards_received\": 0, \"media_embed\": {}, \"thumbnail_width\": null, \"author_flair_template_id\": null, \"is_original_content\": false, \"author_fullname\": \"t2_o77bz\", \"secure_media\": null, \"is_reddit_media_domain\": false, \"is_meta\": false, \"category\": null, \"secure_media_embed\": {}, \"link_flair_text\": null, \"can_mod_post\": true, \"score\": 1, \"approved_by\": null, \"author_premium\": true, \"thumbnail\": \"self\", \"edited\": false, \"author_flair_css_class\": null, \"author_flair_richtext\": [], \"gildings\": {}, \"content_categories\": null, \"is_self\": true, \"mod_note\": null, \"created\": 1593943026.0, \"link_flair_type\": \"text\", \"wls\": null, \"removed_by_category\": null, \"banned_by\": null, \"author_flair_type\": \"text\", \"domain\": \"self.<TEST_SUBREDDIT>\", \"allow_live_comments\": false, \"selftext_html\": null, \"likes\": true, \"suggested_sort\": null, \"banned_at_utc\": null, \"view_count\": null, \"archived\": false, \"no_follow\": false, \"spam\": false, \"is_crosspostable\": true, \"pinned\": false, \"over_18\": false, \"all_awardings\": [], \"awarders\": [], \"media_only\": false, \"can_gild\": false, \"removed\": false, \"spoiler\": false, \"locked\": false, \"author_flair_text\": null, \"treatment_tags\": [], \"rte_mode\": \"markdown\", \"visited\": false, \"removed_by\": null, \"num_reports\": 0, \"distinguished\": null, \"subreddit_id\": \"t5_7ss0q\", \"mod_reason_by\": null, \"removal_reason\": null, \"link_flair_background_color\": \"\", \"id\": \"hleu2k\", \"is_robot_indexable\": true, \"report_reasons\": [], \"author\": \"<TEST_SUBREDDIT>\", \"discussion_type\": null, \"num_comments\": 1, \"send_replies\": true, \"media\": null, \"contest_mode\": false, \"author_patreon_flair\": false, \"approved\": false, \"author_flair_text_color\": null, \"permalink\": \"/r/<TEST_SUBREDDIT>/comments/hleu2k/post_2/\", \"whitelist_status\": null, \"stickied\": false, \"url\": \"https://www.reddit.com/r/<TEST_SUBREDDIT>/comments/hleu2k/post_2/\", \"subreddit_subscribers\": 13, \"created_utc\": 1593914226.0, \"num_crossposts\": 0, \"mod_reports\": [], \"is_video\": false}}, {\"kind\": \"t3\", \"data\": {\"author_flair_background_color\": null, \"approved_at_utc\": null, \"subreddit\": \"<TEST_SUBREDDIT>\", \"selftext\": \"\", \"user_reports\": [], \"saved\": false, \"mod_reason_title\": null, \"gilded\": 0, \"clicked\": false, \"title\": \"Post #3\", \"link_flair_richtext\": [], \"subreddit_name_prefixed\": \"r/<TEST_SUBREDDIT>\", \"collections\": [{\"permalink\": \"https://www.reddit.com/r/<TEST_SUBREDDIT>/collection/3aa31024-711b-46b2-9514-3fd50619f6e8\", \"link_ids\": [\"t3_axdfp2\", \"t3_hgi36j\", \"t3_hlet1l\", \"t3_hlet1o\", \"t3_hleu2a\", \"t3_hleu2g\", \"t3_hleu2k\", \"t3_hleu2o\", \"t3_hleu3d\"], \"description\": \"bbbbbbbbbbbbbbbbbbbbbbbbbbbbbbbbbbbbbbbbbbbbbbbbbbbbbbbbbbbbbbbbbbbbbbbbbbbbbbbbbbbbbbbbbbbbbbbbbbbbbbbbbbbbbbbbbbbbbbbbbbbbbbbbbbbbbbbbbbbbbbbbbbbbbbbbbbbbbbbbbbbbbbbbbbbbbbbbbbbbbbbbbbbbbbbbbbbbbbbbbbbbbbbbbbbbbbbbbbbbbbbbbbbbbbbbbbbbbbbbbbbbbbbbbb\", \"title\": \"aaaaaaaaaaaaaaaaaaaaaaaaaaaaaaaaaaaaaaaaaaaaaaaaaaaaaaaaaaaaaaaaaaaaaaaaaaaaaaaaaaaaaaaaaaaaaaaaaaaa\", \"created_at_utc\": 1593317212.619, \"subreddit_id\": \"t5_7ss0q\", \"author_name\": \"<TEST_SUBREDDIT>\", \"collection_id\": \"3aa31024-711b-46b2-9514-3fd50619f6e8\", \"author_id\": \"t2_o77bz\", \"last_update_utc\": 1593914229.208, \"display_layout\": null}], \"hidden\": false, \"pwls\": null, \"link_flair_css_class\": null, \"downs\": 0, \"thumbnail_height\": null, \"top_awarded_type\": null, \"parent_whitelist_status\": null, \"hide_score\": false, \"name\": \"t3_hleu2o\", \"quarantine\": false, \"link_flair_text_color\": \"dark\", \"upvote_ratio\": 1.0, \"ignore_reports\": false, \"subreddit_type\": \"public\", \"ups\": 1, \"total_awards_received\": 0, \"media_embed\": {}, \"thumbnail_width\": null, \"author_flair_template_id\": null, \"is_original_content\": false, \"author_fullname\": \"t2_o77bz\", \"secure_media\": null, \"is_reddit_media_domain\": false, \"is_meta\": false, \"category\": null, \"secure_media_embed\": {}, \"link_flair_text\": null, \"can_mod_post\": true, \"score\": 1, \"approved_by\": null, \"author_premium\": true, \"thumbnail\": \"self\", \"edited\": false, \"author_flair_css_class\": null, \"author_flair_richtext\": [], \"gildings\": {}, \"content_categories\": null, \"is_self\": true, \"mod_note\": null, \"created\": 1593943026.0, \"link_flair_type\": \"text\", \"wls\": null, \"removed_by_category\": null, \"banned_by\": null, \"author_flair_type\": \"text\", \"domain\": \"self.<TEST_SUBREDDIT>\", \"allow_live_comments\": false, \"selftext_html\": null, \"likes\": true, \"suggested_sort\": null, \"banned_at_utc\": null, \"view_count\": null, \"archived\": false, \"no_follow\": false, \"spam\": false, \"is_crosspostable\": true, \"pinned\": false, \"over_18\": false, \"all_awardings\": [], \"awarders\": [], \"media_only\": false, \"can_gild\": false, \"removed\": false, \"spoiler\": false, \"locked\": false, \"author_flair_text\": null, \"treatment_tags\": [], \"rte_mode\": \"markdown\", \"visited\": false, \"removed_by\": null, \"num_reports\": 0, \"distinguished\": null, \"subreddit_id\": \"t5_7ss0q\", \"mod_reason_by\": null, \"removal_reason\": null, \"link_flair_background_color\": \"\", \"id\": \"hleu2o\", \"is_robot_indexable\": true, \"report_reasons\": [], \"author\": \"<TEST_SUBREDDIT>\", \"discussion_type\": null, \"num_comments\": 1, \"send_replies\": true, \"media\": null, \"contest_mode\": false, \"author_patreon_flair\": false, \"approved\": false, \"author_flair_text_color\": null, \"permalink\": \"/r/<TEST_SUBREDDIT>/comments/hleu2o/post_3/\", \"whitelist_status\": null, \"stickied\": false, \"url\": \"https://www.reddit.com/r/<TEST_SUBREDDIT>/comments/hleu2o/post_3/\", \"subreddit_subscribers\": 13, \"created_utc\": 1593914226.0, \"num_crossposts\": 0, \"mod_reports\": [], \"is_video\": false}}, {\"kind\": \"t3\", \"data\": {\"author_flair_background_color\": null, \"approved_at_utc\": null, \"subreddit\": \"<TEST_SUBREDDIT>\", \"selftext\": \"\", \"user_reports\": [], \"saved\": false, \"mod_reason_title\": null, \"gilded\": 0, \"clicked\": false, \"title\": \"Post #4\", \"link_flair_richtext\": [], \"subreddit_name_prefixed\": \"r/<TEST_SUBREDDIT>\", \"collections\": [{\"permalink\": \"https://www.reddit.com/r/<TEST_SUBREDDIT>/collection/3aa31024-711b-46b2-9514-3fd50619f6e8\", \"link_ids\": [\"t3_axdfp2\", \"t3_hgi36j\", \"t3_hlet1l\", \"t3_hlet1o\", \"t3_hleu2a\", \"t3_hleu2g\", \"t3_hleu2k\", \"t3_hleu2o\", \"t3_hleu3d\"], \"description\": \"bbbbbbbbbbbbbbbbbbbbbbbbbbbbbbbbbbbbbbbbbbbbbbbbbbbbbbbbbbbbbbbbbbbbbbbbbbbbbbbbbbbbbbbbbbbbbbbbbbbbbbbbbbbbbbbbbbbbbbbbbbbbbbbbbbbbbbbbbbbbbbbbbbbbbbbbbbbbbbbbbbbbbbbbbbbbbbbbbbbbbbbbbbbbbbbbbbbbbbbbbbbbbbbbbbbbbbbbbbbbbbbbbbbbbbbbbbbbbbbbbbbbbbbbbb\", \"title\": \"aaaaaaaaaaaaaaaaaaaaaaaaaaaaaaaaaaaaaaaaaaaaaaaaaaaaaaaaaaaaaaaaaaaaaaaaaaaaaaaaaaaaaaaaaaaaaaaaaaaa\", \"created_at_utc\": 1593317212.619, \"subreddit_id\": \"t5_7ss0q\", \"author_name\": \"<TEST_SUBREDDIT>\", \"collection_id\": \"3aa31024-711b-46b2-9514-3fd50619f6e8\", \"author_id\": \"t2_o77bz\", \"last_update_utc\": 1593914229.208, \"display_layout\": null}], \"hidden\": false, \"pwls\": null, \"link_flair_css_class\": null, \"downs\": 0, \"thumbnail_height\": null, \"top_awarded_type\": null, \"parent_whitelist_status\": null, \"hide_score\": false, \"name\": \"t3_hleu3d\", \"quarantine\": false, \"link_flair_text_color\": \"dark\", \"upvote_ratio\": 1.0, \"ignore_reports\": false, \"subreddit_type\": \"public\", \"ups\": 1, \"total_awards_received\": 0, \"media_embed\": {}, \"thumbnail_width\": null, \"author_flair_template_id\": null, \"is_original_content\": false, \"author_fullname\": \"t2_o77bz\", \"secure_media\": null, \"is_reddit_media_domain\": false, \"is_meta\": false, \"category\": null, \"secure_media_embed\": {}, \"link_flair_text\": null, \"can_mod_post\": true, \"score\": 1, \"approved_by\": null, \"author_premium\": true, \"thumbnail\": \"self\", \"edited\": false, \"author_flair_css_class\": null, \"author_flair_richtext\": [], \"gildings\": {}, \"content_categories\": null, \"is_self\": true, \"mod_note\": null, \"created\": 1593943029.0, \"link_flair_type\": \"text\", \"wls\": null, \"removed_by_category\": null, \"banned_by\": null, \"author_flair_type\": \"text\", \"domain\": \"self.<TEST_SUBREDDIT>\", \"allow_live_comments\": false, \"selftext_html\": null, \"likes\": true, \"suggested_sort\": null, \"banned_at_utc\": null, \"view_count\": null, \"archived\": false, \"no_follow\": false, \"spam\": false, \"is_crosspostable\": true, \"pinned\": false, \"over_18\": false, \"all_awardings\": [], \"awarders\": [], \"media_only\": false, \"can_gild\": false, \"removed\": false, \"spoiler\": false, \"locked\": false, \"author_flair_text\": null, \"treatment_tags\": [], \"rte_mode\": \"markdown\", \"visited\": false, \"removed_by\": null, \"num_reports\": 0, \"distinguished\": null, \"subreddit_id\": \"t5_7ss0q\", \"mod_reason_by\": null, \"removal_reason\": null, \"link_flair_background_color\": \"\", \"id\": \"hleu3d\", \"is_robot_indexable\": true, \"report_reasons\": [], \"author\": \"<TEST_SUBREDDIT>\", \"discussion_type\": null, \"num_comments\": 1, \"send_replies\": true, \"media\": null, \"contest_mode\": false, \"author_patreon_flair\": false, \"approved\": false, \"author_flair_text_color\": null, \"permalink\": \"/r/<TEST_SUBREDDIT>/comments/hleu3d/post_4/\", \"whitelist_status\": null, \"stickied\": false, \"url\": \"https://www.reddit.com/r/<TEST_SUBREDDIT>/comments/hleu3d/post_4/\", \"subreddit_subscribers\": 13, \"created_utc\": 1593914229.0, \"num_crossposts\": 0, \"mod_reports\": [], \"is_video\": false}}], \"after\": null, \"before\": null}}, \"subreddit_id\": \"t5_7ss0q\", \"description\": \"bbbbbbbbbbbbbbbbbbbbbbbbbbbbbbbbbbbbbbbbbbbbbbbbbbbbbbbbbbbbbbbbbbbbbbbbbbbbbbbbbbbbbbbbbbbbbbbbbbbbbbbbbbbbbbbbbbbbbbbbbbbbbbbbbbbbbbbbbbbbbbbbbbbbbbbbbbbbbbbbbbbbbbbbbbbbbbbbbbbbbbbbbbbbbbbbbbbbbbbbbbbbbbbbbbbbbbbbbbbbbbbbbbbbbbbbbbbbbbbbbbbbbbbbbb\", \"primary_link_id\": \"t3_axdfp2\", \"author_name\": \"<TEST_SUBREDDIT>\", \"collection_id\": \"3aa31024-711b-46b2-9514-3fd50619f6e8\", \"display_layout\": null, \"permalink\": \"https://www.reddit.com/r/<TEST_SUBREDDIT>/collection/3aa31024-711b-46b2-9514-3fd50619f6e8\", \"link_ids\": [\"t3_axdfp2\", \"t3_hgi36j\", \"t3_hlet1l\", \"t3_hlet1o\", \"t3_hleu2a\", \"t3_hleu2g\", \"t3_hleu2k\", \"t3_hleu2o\", \"t3_hleu3d\"], \"title\": \"aaaaaaaaaaaaaaaaaaaaaaaaaaaaaaaaaaaaaaaaaaaaaaaaaaaaaaaaaaaaaaaaaaaaaaaaaaaaaaaaaaaaaaaaaaaaaaaaaaaa\", \"created_at_utc\": 1593317212.619, \"author_id\": \"t2_o77bz\", \"last_update_utc\": 1593914229.208}"
-=======
-            "<USER_AGENT> PRAW/7.1.1.dev0 asyncprawcore/1.4.0.post1"
-          ]
-        },
-        "method": "POST",
-        "uri": "https://oauth.reddit.com/api/v1/collections/add_post_to_collection?raw_json=1"
-      },
-      "response": {
-        "body": {
-          "string": "{\"json\": {\"errors\": []}}"
->>>>>>> 93a04019
-        },
-        "headers": {
-          "Accept-Ranges": "bytes",
-          "Cache-Control": "private, s-maxage=0, max-age=0, must-revalidate, no-store, max-age=0, must-revalidate",
-          "Connection": "keep-alive",
-<<<<<<< HEAD
+        },
+        "headers": {
+          "Accept-Ranges": "bytes",
+          "Cache-Control": "private, s-maxage=0, max-age=0, must-revalidate, no-store, max-age=0, must-revalidate",
+          "Connection": "keep-alive",
           "Content-Length": "43091",
           "Content-Type": "application/json; charset=UTF-8",
           "Date": "Sun, 05 Jul 2020 01:57:09 GMT",
@@ -1607,20 +1340,10 @@
           "Set-Cookie": "session_tracker=pggldpgklcmjgqmpkh.0.1593914229502.Z0FBQUFBQmZBVE4xTkhvM29ZN3ZlcDUtYzA1c0N0M0c5ZFNqNGZFWEVIMmItQXdYQVpoTnB1UnRrLTB2dHZHTktDb2VQMHRfbFdyQlNobld5OHk2dlZfSHFFc1R4S3NPdnhaQVhWN1N0YTZpVldNTVpZRGJkbGVhV19PS2Y0SWVSU3JyRnJqTjMxLWU; Domain=reddit.com; Max-Age=7199; Path=/; expires=Sun, 05-Jul-2020 03:57:09 GMT; secure; SameSite=None; Secure",
           "Strict-Transport-Security": "max-age=15552000; includeSubDomains; preload",
           "Vary": "accept-encoding",
-=======
-          "Content-Length": "24",
-          "Content-Type": "application/json; charset=UTF-8",
-          "Date": "Sun, 05 Jul 2020 01:54:48 GMT",
-          "Expires": "-1",
-          "Server": "snooserv",
-          "Set-Cookie": "session_tracker=aifhkilfpmkqgalhib.0.1593914088014.Z0FBQUFBQmZBVExvaXIteUNhYzJpbnlPTFBtenVpVFgxbW1Dd1lWUUEwTEVQUkk3YmJ6dXFzYkphV21OX0ZhcXAtdlZkRnVBMkxnN3hOVTd3a0VMZW9sd3VtVlI3NGloTGd2YWFnMUg3YzJhaDhLLUM2RXdrR3pwSndmZHBWVlQ3dEVuaUZmXzRYeXM; Domain=reddit.com; Max-Age=7199; Path=/; expires=Sun, 05-Jul-2020 03:54:48 GMT; secure",
-          "Strict-Transport-Security": "max-age=15552000; includeSubDomains; preload",
->>>>>>> 93a04019
-          "Via": "1.1 varnish",
-          "X-Cache": "MISS",
-          "X-Cache-Hits": "0",
-          "X-Moose": "majestic",
-<<<<<<< HEAD
+          "Via": "1.1 varnish",
+          "X-Cache": "MISS",
+          "X-Cache-Hits": "0",
+          "X-Moose": "majestic",
           "X-Served-By": "cache-mci5946-MCI",
           "X-Timer": "S1593914229.442609,VS0,VE296",
           "x-content-type-options": "nosniff",
@@ -1651,17 +1374,6 @@
           "User-Agent": [
             "<USER_AGENT> Async PRAW/7.1.1.dev0 asyncprawcore/1.4.0.post1"
           ]
-=======
-          "X-Served-By": "cache-mci5937-MCI",
-          "X-Timer": "S1593914088.949904,VS0,VE193",
-          "x-content-type-options": "nosniff",
-          "x-frame-options": "SAMEORIGIN",
-          "x-ratelimit-remaining": "317.0",
-          "x-ratelimit-reset": "312",
-          "x-ratelimit-used": "283",
-          "x-ua-compatible": "IE=edge",
-          "x-xss-protection": "1; mode=block"
->>>>>>> 93a04019
         },
         "method": "GET",
         "uri": "https://oauth.reddit.com/user/<TEST_SUBREDDIT>/about/?raw_json=1"
@@ -1701,18 +1413,10 @@
           "code": 200,
           "message": "OK"
         },
-<<<<<<< HEAD
         "url": "https://oauth.reddit.com/user/<TEST_SUBREDDIT>/about/?raw_json=1"
       }
     }
   ],
   "recorded_at": "2020-07-04T20:57:09",
-=======
-        "url": "https://oauth.reddit.com/api/v1/collections/add_post_to_collection?raw_json=1"
-      }
-    }
-  ],
-  "recorded_at": "2020-07-04T20:54:48",
->>>>>>> 93a04019
   "version": 1
 }